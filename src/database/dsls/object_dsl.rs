use crate::database::dsls::internal_relation_dsl::InternalRelation;
use crate::database::enums::{ObjectMapping, ReplicationStatus, ReplicationType};
use crate::database::{
    crud::{CrudDb, PrimaryKey},
    enums::{DataClass, ObjectStatus, ObjectType},
};
use crate::utils::database_utils::create_multi_query;
use ahash::RandomState;
use anyhow::Result;
use anyhow::{anyhow, bail};
use chrono::NaiveDateTime;
use dashmap::DashMap;
use diesel_ulid::DieselUlid;
use futures::pin_mut;
use postgres_from_row::FromRow;
use postgres_types::{FromSql, Json, ToSql, Type};
use serde::{Deserialize, Serialize};
use std::collections::{HashMap, HashSet, VecDeque};
use tokio_postgres::binary_copy::BinaryCopyInWriter;
use tokio_postgres::{Client, CopyInSink};

#[derive(Serialize, Deserialize, Debug, Clone, PartialEq, Eq, PartialOrd)]
#[allow(non_camel_case_types)]
pub enum KeyValueVariant {
    HOOK,
    LABEL,
    STATIC_LABEL,
    HOOK_STATUS,
}

#[derive(Serialize, Deserialize, Debug, Clone, PartialEq, Eq, PartialOrd)]
pub struct KeyValue {
    pub key: String,
    pub value: String,
    pub variant: KeyValueVariant,
}

#[derive(Serialize, Deserialize, Debug, Clone, PartialEq, Eq, PartialOrd)]
pub struct KeyValues(pub Vec<KeyValue>);

#[derive(Serialize, Deserialize, Debug, Clone, Hash, PartialEq, Eq, PartialOrd)]
pub enum DefinedVariant {
    URL,
    IDENTIFIER,
    CUSTOM,
}

#[derive(Serialize, Deserialize, Hash, Debug, Clone, PartialEq, Eq, PartialOrd)]
pub struct ExternalRelation {
    pub identifier: String,
    pub defined_variant: DefinedVariant,
    pub custom_variant: Option<String>,
}
#[derive(Serialize, Deserialize, Debug, Clone)]
pub struct ExternalRelations(pub DashMap<String, ExternalRelation, RandomState>);

#[derive(Serialize, Deserialize, Debug, Clone, PartialEq, Eq)]
pub struct Hashes(pub Vec<Hash>);

#[derive(Serialize, Deserialize, Debug, Clone, PartialEq, Eq)]
pub struct Hash {
    pub alg: Algorithm,
    pub hash: String,
}

#[derive(Serialize, Deserialize, Debug, Clone, PartialEq, Eq)]
pub enum Algorithm {
    MD5,
    SHA256,
}

#[derive(Serialize, Deserialize, Debug, Clone, PartialEq, Eq)]
pub struct EndpointInfo {
    pub replication: ReplicationType,
    pub status: Option<ReplicationStatus>, // Only Some() for ObjectType::Object
}

#[derive(FromRow, FromSql, Debug, Clone, ToSql)]
pub struct Object {
    pub id: DieselUlid,
    pub revision_number: i32,
    pub name: String,
    pub description: String,
    pub created_at: Option<NaiveDateTime>,
    pub created_by: DieselUlid,
    pub content_len: i64,
    pub count: i32,
    pub key_values: Json<KeyValues>,
    pub object_status: ObjectStatus,
    pub data_class: DataClass,
    pub object_type: ObjectType,
    pub external_relations: Json<ExternalRelations>,
    pub hashes: Json<Hashes>,
    pub dynamic: bool,
    pub endpoints: Json<DashMap<DieselUlid, EndpointInfo, RandomState>>, // <Endpoint_id, EndpointStatus>
    pub metadata_license: String,
    pub data_license: String,
}

#[derive(FromRow, Debug, FromSql, Clone)]
pub struct ObjectWithRelations {
    #[from_row(flatten)]
    pub object: Object,
    pub inbound: Json<DashMap<DieselUlid, InternalRelation, RandomState>>,
    pub inbound_belongs_to: Json<DashMap<DieselUlid, InternalRelation, RandomState>>,
    pub outbound: Json<DashMap<DieselUlid, InternalRelation, RandomState>>,
    pub outbound_belongs_to: Json<DashMap<DieselUlid, InternalRelation, RandomState>>,
}

#[async_trait::async_trait]
impl CrudDb for Object {
    async fn create(&mut self, client: &Client) -> Result<()> {
        let query = "INSERT INTO objects (id, revision_number, name, description, created_by, content_len, count, key_values, object_status, data_class, object_type, external_relations, hashes, dynamic, endpoints, metadata_license, data_license ) VALUES (
            $1, $2, $3, $4, $5, $6, $7, $8, $9, $10, $11, $12, $13, $14, $15, $16, $17
        ) RETURNING *;";

        let prepared = client.prepare(query).await?;

        let row = client
            .query_one(
                &prepared,
                &[
                    &self.id,
                    &self.revision_number,
                    &self.name,
                    &self.description,
                    &self.created_by,
                    &self.content_len,
                    &self.count,
                    &self.key_values,
                    &self.object_status,
                    &self.data_class,
                    &self.object_type,
                    &self.external_relations,
                    &self.hashes,
                    &self.dynamic,
                    &self.endpoints,
                    &self.metadata_license,
                    &self.data_license,
                ],
            )
            .await?;

        *self = Object::from_row(&row);
        Ok(())
    }

    async fn get(id: impl PrimaryKey, client: &Client) -> Result<Option<Self>> {
        let query = "SELECT * FROM objects WHERE id = $1";
        let prepared = client.prepare(query).await?;
        Ok(client
            .query_opt(&prepared, &[&id])
            .await?
            .map(|e| Object::from_row(&e)))
    }

    async fn all(client: &Client) -> Result<Vec<Self>> {
        let query = "SELECT * FROM objects";
        let prepared = client.prepare(query).await?;
        let rows = client.query(&prepared, &[]).await?;
        Ok(rows.iter().map(Object::from_row).collect::<Vec<_>>())
    }

    async fn delete(&self, client: &Client) -> Result<()> {
        let query = "UPDATE objects 
            SET object_status = 'DELETED'
            WHERE id = $1";
        let prepared = client.prepare(query).await?;
        client.execute(&prepared, &[&self.id]).await?;
        Ok(())
    }
}

impl Object {
    //ToDo: Docs
    pub async fn add_key_value(id: &DieselUlid, client: &Client, kv: KeyValue) -> Result<()> {
        let query = "UPDATE objects
        SET key_values = key_values || $1::jsonb
        WHERE id = $2;";

        let prepared = client.prepare(query).await?;
        client.execute(&prepared, &[&Json(kv), id]).await?;
        Ok(())
    }

    //ToDo: Docs
    pub async fn remove_key_value(&self, client: &Client, kv: KeyValue) -> Result<()> {
        let element: i32 = self
            .key_values
            .0
             .0
            .iter()
            .position(|e| *e == kv)
            .ok_or_else(|| anyhow!("Unable to find key_value"))? as i32;

        let query = "UPDATE objects
        SET key_values = key_values - $1::INTEGER
        WHERE id = $2;";

        let prepared = client.prepare(query).await?;
        let execute = client.execute(&prepared, &[&element, &self.id]).await?;
        dbg!(execute);
        Ok(())
    }

    //ToDo: Docs
    pub async fn add_external_relations(
        id: &DieselUlid,
        client: &Client,
        rel: Vec<ExternalRelation>,
    ) -> Result<()> {
        let query_one = "UPDATE objects 
            SET external_relations = external_relations || $1::jsonb 
            WHERE id = $2";
        let dash_map: DashMap<String, ExternalRelation, RandomState> =
            DashMap::from_iter(rel.into_iter().map(|r| (r.identifier.clone(), r)));
        let query_two = Json(ExternalRelations(dash_map));
        let prepared = client.prepare(query_one).await?;
        client.execute(&prepared, &[&query_two, &id]).await?;
        Ok(())
    }

    //ToDo: Docs
    pub async fn remove_external_relation(
        id: &DieselUlid,
        client: &Client,
        rel: Vec<ExternalRelation>,
    ) -> Result<()> {
        let keys: Vec<String> = rel.into_iter().map(|e| e.identifier).collect();
        let query = "UPDATE objects 
            SET external_relations = external_relations - $1::text[] 
            WHERE id = $2;";
        let prepared = client.prepare(query).await?;
        client.execute(&prepared, &[&keys, id]).await?;
        Ok(())
    }

    //ToDo: Docs
    pub async fn add_endpoint(
        client: &Client,
        object_id: &DieselUlid,
        endpoint_id: &DieselUlid,
        full_sync: bool,
    ) -> Result<Object> {
        let query = "UPDATE objects 
            SET endpoints = endpoints || $1::jsonb 
            WHERE id = $2
            RETURNING *;";

        let insert: DashMap<DieselUlid, bool, RandomState> =
            DashMap::from_iter([(*endpoint_id, full_sync)]);
        let prepared = client.prepare(query).await?;
        let row = client
            .query_one(&prepared, &[&Json(insert), object_id])
            .await?;

        Ok(Object::from_row(&row))
    }

    //ToDo: Docs
    pub async fn remove_endpoint(
        client: &Client,
        object_id: &DieselUlid,
        endpoint_id: &DieselUlid,
    ) -> Result<Object> {
        let query = "UPDATE objects 
            SET endpoints = endpoints::jsonb #- $1::text[]
            WHERE id = $2 
            RETURNING *;";

        let prepared = client.prepare(query).await?;
        let row = client
            .query_one(&prepared, &[&vec![endpoint_id.to_string()], object_id])
            .await?;

        Ok(Object::from_row(&row))
    }

    //ToDo: Docs
    pub async fn remove_endpoint_from_objects(
        client: &Client,
        endpoint_id: &DieselUlid,
    ) -> Result<Vec<Object>> {
        let query = "UPDATE objects 
            SET endpoints = endpoints::jsonb #- $1::text[]
            RETURNING *;";

        let prepared = client.prepare(query).await?;
        let rows = client
            .query(&prepared, &[&vec![endpoint_id.to_string()]])
            .await?;

        let mut users = vec![];
        for row in rows {
            users.push(Object::try_from_row(&row)?)
        }

        Ok(users)
    }

    //ToDo: Docs
    pub async fn finish_object_staging(
        id: &DieselUlid,
        client: &Client,
        hashes: Option<Hashes>,
        content_len: i64,
        object_status: ObjectStatus,
    ) -> Result<()> {
        match hashes {
            Some(h) => {
                let query_some = "UPDATE objects 
            SET hashes = $1, content_len = $2, object_status = $3
            WHERE id = $4;";
                let prepared = client.prepare(query_some).await?;
                client
                    .execute(&prepared, &[&Json(h), &content_len, &object_status, id])
                    .await?
            }
            None => {
                let query_none = "UPDATE objects 
            SET content_len = $1, object_status = $2
            WHERE id = $3;";
                let prepared = client.prepare(query_none).await?;
                client
                    .execute(&prepared, &[&content_len, &object_status, id])
                    .await?
            }
        };
        Ok(())
    }

<<<<<<< HEAD
    pub async fn fetch_recursive_objects(id: &DieselUlid, client: &Client) -> Result<Vec<Object>> {
        let query = "/*+ indexscan(ir) set(yb_bnl_batch_size 1024) */ 
        WITH RECURSIVE paths AS (
            SELECT ir.*
              FROM internal_relations ir WHERE ir.origin_pid = $1 
            UNION 
            SELECT ir2.*
              FROM paths, internal_relations ir2 WHERE ir2.origin_pid = paths.target_pid 
        )
        SELECT objects.* FROM paths
        LEFT JOIN objects ON objects.id = paths.target_pid;";
        let prepared = client.prepare(query).await?;
        let objects = client
            .query(&prepared, &[&id])
            .await?
            .iter()
            .map(Object::from_row)
            .collect::<Vec<Object>>();

        Ok(objects)
    }

    ///ToDo: Rust Doc
=======
    // ToDo: Rust Doc
>>>>>>> 74d08c4b
    pub async fn fetch_subresources(&self, client: &Client) -> Result<Vec<DieselUlid>> {
        // Return the obvious case before unnecessary query
        if self.object_type == ObjectType::OBJECT {
            return Ok(vec![]);
        }

        let query = "/*+ indexscan(ir) set(yb_bnl_batch_size 1024) */ 
        WITH RECURSIVE paths AS (
            SELECT ir.*
              FROM internal_relations ir WHERE ir.origin_pid = $1 
            UNION 
            SELECT ir2.*
              FROM paths, internal_relations ir2 WHERE ir2.origin_pid = paths.target_pid 
        ) SELECT DISTINCT(paths.target_pid) FROM paths;";

        // Execute query and convert rows to InternalRelations
        let prepared = client.prepare(query).await?;
        let subresource_ids: Vec<DieselUlid> = client
            .query(&prepared, &[&self.id])
            .await?
            .iter()
            .map(|row| {
                let id: DieselUlid = row.get(0);
                id
                //DieselUlid::from_str(id)
            })
            .collect();

        Ok(subresource_ids)
    }

    // ToDo: Rust Doc
    pub async fn fetch_subresources_by_id(
        resource_id: &DieselUlid,
        client: &Client,
    ) -> Result<Vec<DieselUlid>> {
        let query = "/*+ indexscan(ir) set(yb_bnl_batch_size 1024) */ 
        WITH RECURSIVE paths AS (
            SELECT ir.*
              FROM internal_relations ir WHERE ir.origin_pid = $1 
            UNION 
            SELECT ir2.*
              FROM paths, internal_relations ir2 WHERE ir2.origin_pid = paths.target_pid 
        ) SELECT DISTINCT(paths.target_pid) FROM paths;";

        // Execute query and convert rows to InternalRelations
        let prepared = client.prepare(query).await?;
        let subresource_ids: Vec<DieselUlid> = client
            .query(&prepared, &[&resource_id])
            .await?
            .iter()
            .map(|row| {
                let id: DieselUlid = row.get(0);
                id
                //DieselUlid::from_str(id)
            })
            .collect();

        Ok(subresource_ids)
    }

    // ToDo: Rust Doc
    pub async fn fetch_object_hierarchies(&self, client: &Client) -> Result<Vec<Hierarchy>> {
        // Return the obvious case before unnecessary query
        if self.object_type == ObjectType::PROJECT {
            return Ok(vec![Hierarchy {
                project_id: self.id.to_string(),
                collection_id: None,
                dataset_id: None,
                object_id: None,
            }]);
        }

        let query = "/*+ indexscan(ir) set(yb_bnl_batch_size 1024) */ 
        WITH RECURSIVE paths AS (
            SELECT ir.*
              FROM internal_relations ir WHERE ir.target_pid = $1 
            UNION 
            SELECT ir2.*
              FROM paths, internal_relations ir2 WHERE ir2.target_pid = paths.origin_pid 
        ) SELECT * FROM paths;";

        // Execute query and convert rows to InternalRelations
        let prepared = client.prepare(query).await?;
        let relations = client
            .query(&prepared, &[&self.id])
            .await?
            .iter()
            .map(InternalRelation::from_row)
            .collect::<Vec<_>>();

        // Extract paths from list of internal relations
        extract_paths_from_graph(relations)
    }

    /// Warning:
    ///   This function produces an empty vector for root Objects i.e. ObjectType::PROJECT.
    pub async fn fetch_object_hierarchies_by_id(
        object_id: &DieselUlid,
        client: &Client,
    ) -> Result<Vec<Hierarchy>> {
        let query = "/*+ indexscan(ir) set(yb_bnl_batch_size 1024) */ 
        WITH RECURSIVE paths AS (
            SELECT ir.*
              FROM internal_relations ir WHERE ir.target_pid = $1 
            UNION 
            SELECT ir2.*
              FROM paths, internal_relations ir2 WHERE ir2.target_pid = paths.origin_pid 
        ) SELECT * FROM paths;";

        // Execute query and convert rows to InternalRelations
        let prepared = client.prepare(query).await?;
        let relations = client
            .query(&prepared, &[&object_id])
            .await?
            .iter()
            .map(InternalRelation::from_row)
            .collect::<Vec<_>>();

        // Extract paths from list of internal relations
        extract_paths_from_graph(relations)
    }

    //ToDo: Docs
    pub async fn get_object_with_relations(
        id: &DieselUlid,
        client: &Client,
    ) -> Result<ObjectWithRelations> {
        let query = "SELECT o.*,
        COALESCE(JSON_OBJECT_AGG(ir1.id, ir1.*) FILTER (WHERE ir1.target_pid = o.id AND NOT ir1.relation_name = 'BELONGS_TO'), '{}') inbound,
        COALESCE(JSON_OBJECT_AGG(ir1.origin_pid, ir1.*) FILTER (WHERE ir1.target_pid = o.id AND ir1.relation_name = 'BELONGS_TO'), '{}') inbound_belongs_to,
        COALESCE(JSON_OBJECT_AGG(ir1.id, ir1.*) FILTER (WHERE ir1.origin_pid = o.id AND NOT ir1.relation_name = 'BELONGS_TO'), '{}') outbound,
        COALESCE(JSON_OBJECT_AGG(ir1.target_pid, ir1.*) FILTER (WHERE ir1.origin_pid = o.id AND ir1.relation_name = 'BELONGS_TO'), '{}') outbound_belongs_to
        FROM objects o
        LEFT OUTER JOIN internal_relations ir1 ON o.id IN (ir1.target_pid, ir1.origin_pid)
        WHERE o.id = $1
        GROUP BY o.id;";
        let prepared = client.prepare(query).await?;
        let row = client.query_one(&prepared, &[&id]).await?;
        Ok(ObjectWithRelations::from_row(&row))
    }

    //ToDo: Docs
    pub async fn get_objects_with_relations(
        ids: &Vec<DieselUlid>,
        client: &Client,
    ) -> Result<Vec<ObjectWithRelations>> {
        // Fast return if no ids are provided
        if ids.is_empty() {
            return Ok(Vec::new());
        }

        let query_one = "SELECT o.*,
        COALESCE(JSON_OBJECT_AGG(ir1.id, ir1.*) FILTER (WHERE ir1.target_pid = o.id AND NOT ir1.relation_name = 'BELONGS_TO'), '{}') inbound,
        COALESCE(JSON_OBJECT_AGG(ir1.origin_pid, ir1.*) FILTER (WHERE ir1.target_pid = o.id AND ir1.relation_name = 'BELONGS_TO'), '{}') inbound_belongs_to,
        COALESCE(JSON_OBJECT_AGG(ir1.id, ir1.*) FILTER (WHERE ir1.origin_pid = o.id AND NOT ir1.relation_name = 'BELONGS_TO'), '{}') outbound,
        COALESCE(JSON_OBJECT_AGG(ir1.target_pid, ir1.*) FILTER (WHERE ir1.origin_pid = o.id AND ir1.relation_name = 'BELONGS_TO'), '{}') outbound_belongs_to
        FROM objects o
        LEFT OUTER JOIN internal_relations ir1 ON o.id IN (ir1.target_pid, ir1.origin_pid)
        WHERE o.id IN ";
        let query_three = " GROUP BY o.id;";
        let mut inserts = Vec::<&(dyn ToSql + Sync)>::new();
        for id in ids {
            inserts.push(id);
        }
        let query_two = create_multi_query(&inserts);
        let query = format!("{query_one}{query_two}{query_three}");
        let prepared = client.prepare(&query).await?;
        let objects = client
            .query(&prepared, &inserts)
            .await?
            .iter()
            .map(ObjectWithRelations::from_row)
            .collect();
        Ok(objects)
    }
    pub async fn update(&self, client: &Client) -> Result<()> {
        let query = "UPDATE objects 
        SET description = $2, key_values = $3, data_class = $4
        WHERE id = $1 ;";

        let prepared = client.prepare(query).await?;

        client
            .query(
                &prepared,
                &[
                    &self.id,
                    &self.description,
                    &self.key_values,
                    &self.data_class,
                ],
            )
            .await?;
        Ok(())
    }

    //ToDo: Docs
    pub async fn batch_claim(
        user_id: &DieselUlid,
        objects: &Vec<DieselUlid>,
        client: &Client,
    ) -> Result<()> {
        let query = "UPDATE objects 
            SET data_class = ('PRIVATE'), created_by = $1 
            WHERE id = ANY($2::uuid[]);";
        let prepared = client.prepare(query).await?;
        client.execute(&prepared, &[user_id, objects]).await?;
        Ok(())
    }

    //ToDo: Docs
    pub async fn update_name(id: DieselUlid, name: String, client: &Client) -> Result<Object> {
        let query = "UPDATE objects 
        SET name = $2
        WHERE id = $1
        RETURNING *;";

        let prepared = client.prepare(query).await?;
        let row = client.query_one(&prepared, &[&id, &name]).await?;

        Ok(Object::from_row(&row))
    }

    //ToDo: Docs
    pub async fn update_description(
        id: DieselUlid,
        description: String,
        client: &Client,
    ) -> Result<Object> {
        let query = "UPDATE objects 
        SET description = $2
        WHERE id = $1
        RETURNING *;";

        let prepared = client.prepare(query).await?;
        let row = client.query_one(&prepared, &[&id, &description]).await?;

        Ok(Object::from_row(&row))
    }

    //ToDo: Docs
    pub async fn update_licenses(
        id: DieselUlid,
        data_license: String,
        metadata_license: String,
        client: &Client,
    ) -> Result<Object> {
        let query = "UPDATE objects 
        SET metadata_license = $2, data_license = $3
        WHERE id = $1 
        RETURNING *;";

        let prepared = client.prepare(query).await?;
        let row = client
            .query_one(&prepared, &[&id, &metadata_license, &data_license])
            .await?;

        Ok(Object::from_row(&row))
    }

    //ToDo: Docs
    pub async fn update_dataclass(
        id: DieselUlid,
        dataclass: DataClass,
        client: &Client,
    ) -> Result<Object> {
        let query = "UPDATE objects 
        SET data_class = $2
        WHERE id = $1 
        RETURNING *;";

        let prepared = client.prepare(query).await?;
        let row = client.query_one(&prepared, &[&id, &dataclass]).await?;

        Ok(Object::from_row(&row))
    }

    //ToDo: Docs
    pub async fn set_deleted(ids: &Vec<DieselUlid>, client: &Client) -> Result<()> {
        let query_one = "UPDATE objects 
            SET object_status = 'DELETED'
            WHERE id IN ";
        let mut inserts = Vec::<&(dyn ToSql + Sync)>::new();
        for id in ids {
            inserts.push(id);
        }
        let query_two = create_multi_query(&inserts);
        let query = format!("{query_one}{query_two};");
        let prepared = client.prepare(&query).await?;
        client.execute(&prepared, &inserts).await?;
        Ok(())
    }

    //ToDo: Docs
    pub fn get_cloned_persistent(&self, new_id: DieselUlid) -> Self {
        let object = self.clone();
        Object {
            id: new_id,
            revision_number: object.revision_number,
            name: object.name,
            description: object.description,
            created_at: object.created_at,
            created_by: object.created_by,
            content_len: object.content_len,
            count: object.count,
            key_values: object.key_values,
            object_status: object.object_status,
            data_class: object.data_class,
            object_type: object.object_type,
            external_relations: object.external_relations,
            hashes: object.hashes,
            dynamic: false,
            endpoints: object.endpoints,
            metadata_license: object.metadata_license,
            data_license: object.data_license,
        }
    }

    //ToDo: Docs
    pub async fn archive(
        ids: &Vec<DieselUlid>,
        client: &Client,
    ) -> Result<Vec<ObjectWithRelations>> {
        let query_one = " WITH o AS 
            (UPDATE objects 
            SET dynamic=false 
            WHERE objects.id IN ";
        //$id
        let query_three =  " RETURNING *)
        SELECT o.*,
            COALESCE(JSON_OBJECT_AGG(ir1.id, ir1.*) FILTER (WHERE ir1.target_pid = o.id AND NOT ir1.relation_name = 'BELONGS_TO'), '{}') inbound,
            COALESCE(JSON_OBJECT_AGG(ir1.origin_pid, ir1.*) FILTER (WHERE ir1.target_pid = o.id AND ir1.relation_name = 'BELONGS_TO'), '{}') inbound_belongs_to,
            COALESCE(JSON_OBJECT_AGG(ir1.id, ir1.*) FILTER (WHERE ir1.origin_pid = o.id AND NOT ir1.relation_name = 'BELONGS_TO'), '{}') outbound,
            COALESCE(JSON_OBJECT_AGG(ir1.target_pid, ir1.*) FILTER (WHERE ir1.origin_pid = o.id AND ir1.relation_name = 'BELONGS_TO'), '{}') outbound_belongs_to
            FROM o
            LEFT OUTER JOIN internal_relations ir1 ON o.id IN (ir1.target_pid, ir1.origin_pid)
            WHERE o.id IN ";
        let query_five = " GROUP BY o.id, o.revision_number, o.name, o.description, o.created_at, o.created_by, o.content_len, o.count, o.key_values, 
        o.object_status, o.data_class, o.object_type, o.external_relations, o.hashes, o.dynamic, o.endpoints, o.metadata_license, o.data_license;";
        let mut inserts = Vec::<&(dyn ToSql + Sync)>::new();
        for id in ids {
            inserts.push(id);
        }
        let query_insert = create_multi_query(&inserts);
        let query = format!("{query_one}{query_insert}{query_three}{query_insert}{query_five}");
        dbg!(&query);
        let prepared = client.prepare(&query).await?;
        let result: Vec<ObjectWithRelations> = client
            .query(&prepared, &inserts)
            .await?
            .iter()
            .map(ObjectWithRelations::from_row)
            .collect();

        Ok(result)
    }

    //ToDo: Docs
    pub async fn get_objects(ids: &Vec<DieselUlid>, client: &Client) -> Result<Vec<Object>> {
        // Fast return if no ids are provided
        if ids.is_empty() {
            return Ok(Vec::new());
        }

        let query_one = "SELECT * FROM objects WHERE objects.id IN ";
        let mut inserts = Vec::<&(dyn ToSql + Sync)>::new();
        for id in ids {
            inserts.push(id);
        }
        let query_insert = create_multi_query(&inserts);
        let query = format!("{query_one}{query_insert};");
        let prepared = client.prepare(&query).await?;
        Ok(client
            .query(&prepared, &inserts)
            .await?
            .iter()
            .map(Object::from_row)
            .collect())
    }

    //ToDo: Docs
    pub async fn batch_create(objects: &Vec<Object>, client: &Client) -> Result<()> {
        //let query = "INSERT INTO objects
        //    (id, revision_number, name, description, created_by, content_len, count, key_values, object_status, data_class, object_type, external_relations, hashes, dynamic, endpoints)
        //    VALUES $1;";
        let query = "COPY objects \
        (id, revision_number, name, description, created_by, content_len, count, key_values, object_status, data_class, object_type, external_relations, hashes, dynamic, endpoints, metadata_license, data_license)
        FROM STDIN BINARY";
        let sink: CopyInSink<_> = client.copy_in(query).await?;
        let writer = BinaryCopyInWriter::new(
            sink,
            &[
                Type::UUID,
                Type::INT4,
                Type::VARCHAR,
                Type::VARCHAR,
                Type::UUID,
                Type::INT8,
                Type::INT4,
                Type::JSONB,
                ObjectStatus::get_type(),
                DataClass::get_type(),
                ObjectType::get_type(),
                Type::JSONB,
                Type::JSONB,
                Type::BOOL,
                Type::JSONB,
                Type::VARCHAR,
                Type::VARCHAR,
            ],
        );
        pin_mut!(writer);
        for object in objects {
            writer
                .as_mut()
                .write(&[
                    &object.id,
                    &object.revision_number,
                    &object.name,
                    &object.description,
                    &object.created_by,
                    &object.content_len,
                    &object.count,
                    &object.key_values,
                    &object.object_status,
                    &object.data_class,
                    &object.object_type,
                    &object.external_relations,
                    &object.hashes,
                    &object.dynamic,
                    &object.endpoints,
                    &object.metadata_license,
                    &object.data_license,
                ])
                .await?;
        }
        writer.finish().await?;
        Ok(())
    }

    //ToDo: Docs
    pub async fn check_existing_projects(
        name: String,
        client: &Client,
    ) -> Result<Option<ObjectWithRelations>> {
        let query = "WITH o AS ( 
            SELECT * FROM objects
            WHERE name = $1 AND object_type = 'PROJECT'
        )
        SELECT o.*,
            COALESCE(JSON_OBJECT_AGG(ir1.id, ir1.*) FILTER (WHERE ir1.target_pid = o.id AND NOT ir1.relation_name = 'BELONGS_TO'), '{}') inbound,
            COALESCE(JSON_OBJECT_AGG(ir1.origin_pid, ir1.*) FILTER (WHERE ir1.target_pid = o.id AND ir1.relation_name = 'BELONGS_TO'), '{}') inbound_belongs_to,
            COALESCE(JSON_OBJECT_AGG(ir1.id, ir1.*) FILTER (WHERE ir1.origin_pid = o.id AND NOT ir1.relation_name = 'BELONGS_TO'), '{}') outbound,
            COALESCE(JSON_OBJECT_AGG(ir1.target_pid, ir1.*) FILTER (WHERE ir1.origin_pid = o.id AND ir1.relation_name = 'BELONGS_TO'), '{}') outbound_belongs_to
            FROM objects o
            LEFT OUTER JOIN internal_relations ir1 ON o.id IN (ir1.target_pid, ir1.origin_pid)
            WHERE o.name = $1 
            GROUP BY o.id;";
        let prepared = client.prepare(query).await?;
        let result: Option<ObjectWithRelations> = client
            .query_opt(&prepared, &[&name])
            .await?
            .map(|r| ObjectWithRelations::from_row(&r));
        Ok(result)
    }

    pub async fn update_endpoints(
        endpoint_id: DieselUlid,
        ep_status: EndpointInfo,
        object_ids: Vec<DieselUlid>,
        client: &Client,
    ) -> Result<()> {
        let query = "UPDATE objects SET endpoints = endpoints || $1::jsonb WHERE id IN $2::uuid[];";
        let endpoint: Json<DashMap<DieselUlid, EndpointInfo, RandomState>> =
            Json(DashMap::from_iter([(endpoint_id, ep_status)]));
        let prepared = client.prepare(query).await?;
        client.execute(&prepared, &[&endpoint, &object_ids]).await?;
        Ok(())
    }
}

impl PartialEq for Object {
    fn eq(&self, other: &Self) -> bool {
        let self_external_relation: HashSet<_> = self
            .external_relations
            .0
             .0
            .iter()
            .map(|r| r.value().clone())
            .collect();
        let other_external_relation: HashSet<_> = other
            .external_relations
            .0
             .0
            .iter()
            .map(|r| r.value().clone())
            .collect();
        match (&self.created_at, other.created_at) {
            (Some(_), None) | (None, Some(_)) | (None, None) => {
                self.id == other.id
                    && self.revision_number == other.revision_number
                    && self.created_by == other.created_by
                    && self.content_len == other.content_len
                    && self.key_values == other.key_values
                    && self.object_status == other.object_status
                    && self.data_class == other.data_class
                    && self.object_type == other.object_type
                    && self_external_relation
                        .iter()
                        .all(|i| other_external_relation.contains(i))
                    && self.hashes == other.hashes
                    && self.dynamic == other.dynamic
                    && self.metadata_license == other.metadata_license
                    && self.data_license == other.data_license
            }
            (Some(_), Some(_)) => {
                self.id == other.id
                    && self.created_at == other.created_at
                    && self.revision_number == other.revision_number
                    && self.created_by == other.created_by
                    && self.content_len == other.content_len
                    && self.key_values == other.key_values
                    && self.object_status == other.object_status
                    && self.data_class == other.data_class
                    && self.object_type == other.object_type
                    && self_external_relation
                        .iter()
                        .all(|i| other_external_relation.contains(i))
                    && self.hashes == other.hashes
                    && self.dynamic == other.dynamic
                    && self.metadata_license == other.metadata_license
                    && self.data_license == other.data_license
            }
        }
    }
}
impl Eq for Object {}
impl PartialEq for ObjectWithRelations {
    fn eq(&self, other: &Self) -> bool {
        // Faster than comparing vecs
        let self_inbound_set: HashSet<_> =
            self.inbound.0.iter().map(|r| r.value().clone()).collect();
        let other_inbound_set: HashSet<_> =
            other.inbound.0.iter().map(|r| r.value().clone()).collect();
        let self_inbound_belongs_to_set: HashSet<_> = self
            .inbound_belongs_to
            .0
            .iter()
            .map(|r| r.value().clone())
            .collect();
        let other_inbound_belongs_to_set: HashSet<_> = other
            .inbound_belongs_to
            .0
            .iter()
            .map(|r| r.value().clone())
            .collect();
        let self_outbound_set: HashSet<_> =
            self.outbound.0.iter().map(|r| r.value().clone()).collect();
        let other_outbound_set: HashSet<_> =
            other.outbound.0.iter().map(|r| r.value().clone()).collect();
        let self_outbound_belongs_to_set: HashSet<_> = self
            .outbound_belongs_to
            .0
            .iter()
            .map(|r| r.value().clone())
            .collect();
        let other_outbound_belongs_to_set: HashSet<_> = other
            .outbound_belongs_to
            .0
            .iter()
            .map(|r| r.value().clone())
            .collect();
        self.object == other.object
            && self_inbound_set
                .iter()
                .all(|item| other_inbound_set.contains(item))
            && self_outbound_set
                .iter()
                .all(|item| other_outbound_set.contains(item))
            && self_inbound_belongs_to_set
                .iter()
                .all(|item| other_inbound_belongs_to_set.contains(item))
            && self_outbound_belongs_to_set
                .iter()
                .all(|item| other_outbound_belongs_to_set.contains(item))
    }
}
impl Eq for ObjectWithRelations {}

//ToDo: Docs
pub async fn get_all_objects_with_relations(client: &Client) -> Result<Vec<ObjectWithRelations>> {
    let query = "SELECT o.*,
        COALESCE(JSON_OBJECT_AGG(ir1.id, ir1.*) FILTER (WHERE ir1.target_pid = o.id AND NOT ir1.relation_name = 'BELONGS_TO'), '{}') inbound,
        COALESCE(JSON_OBJECT_AGG(ir1.origin_pid, ir1.*) FILTER (WHERE ir1.target_pid = o.id AND ir1.relation_name = 'BELONGS_TO'), '{}') inbound_belongs_to,
        COALESCE(JSON_OBJECT_AGG(ir1.id, ir1.*) FILTER (WHERE ir1.origin_pid = o.id AND NOT ir1.relation_name = 'BELONGS_TO'), '{}') outbound,
        COALESCE(JSON_OBJECT_AGG(ir1.target_pid, ir1.*) FILTER (WHERE ir1.origin_pid = o.id AND ir1.relation_name = 'BELONGS_TO'), '{}') outbound_belongs_to
        FROM objects o
        LEFT OUTER JOIN internal_relations ir1 ON o.id IN (ir1.target_pid, ir1.origin_pid)
        GROUP BY o.id;";
    let prepared = client.prepare(query).await?;
    let row = client.query(&prepared, &[]).await?;

    Ok(row.iter().map(ObjectWithRelations::from_row).collect())
}

impl ObjectWithRelations {
    //ToDo: Docs
    pub fn as_object_mapping<T>(&self, mapping: T) -> ObjectMapping<T> {
        match self.object.object_type {
            ObjectType::PROJECT => ObjectMapping::PROJECT(mapping),
            ObjectType::COLLECTION => ObjectMapping::COLLECTION(mapping),
            ObjectType::DATASET => ObjectMapping::DATASET(mapping),
            ObjectType::OBJECT => ObjectMapping::OBJECT(mapping),
        }
    }

    //ToDo: Docs
    pub fn random_object_to(id: &DieselUlid, to: &DieselUlid) -> Self {
        Self {
            object: Object {
                id: *id,
                created_at: None,
                revision_number: 0,
                created_by: DieselUlid::generate(),
                content_len: 0,
                key_values: Json(KeyValues(vec![])),
                object_status: ObjectStatus::AVAILABLE,
                data_class: DataClass::PUBLIC,
                object_type: ObjectType::OBJECT,
                external_relations: Json(ExternalRelations(DashMap::default())),
                hashes: Json(Hashes(vec![])),
                dynamic: false,
                name: "a_name".to_string(),
                description: "a_name".to_string(),
                count: 0,
                endpoints: Json(DashMap::default()),
                metadata_license: "CC-BY-4.0".to_string(),
                data_license: "CC-BY-4.0".to_string(),
            },
            inbound: Json(DashMap::default()),
            inbound_belongs_to: Json(DashMap::default()),
            outbound: Json(DashMap::default()),
            outbound_belongs_to: Json(DashMap::from_iter([(*to, InternalRelation::default())])),
        }
    }

    //ToDo: Docs
    pub fn random_object_v2(
        id: &DieselUlid,
        object_type: ObjectType,
        from: Vec<&DieselUlid>,
        to: Vec<&DieselUlid>,
    ) -> Self {
        Self {
            object: Object {
                id: *id,
                revision_number: 0,
                name: "object_name.whatev".to_string(),
                description: "".to_string(),
                created_at: None,
                created_by: DieselUlid::generate(),
                content_len: 0,
                count: 0,
                key_values: Json(KeyValues(vec![])),
                object_status: ObjectStatus::AVAILABLE,
                data_class: DataClass::PUBLIC,
                object_type,
                external_relations: Json(ExternalRelations(DashMap::default())),
                hashes: Json(Hashes(vec![])),
                dynamic: false,
                endpoints: Json(DashMap::default()),
                metadata_license: "CC-BY-4.0".to_string(),
                data_license: "CC-BY-4.0".to_string(),
            },
            inbound: Json(DashMap::default()),
            inbound_belongs_to: Json(DashMap::from_iter(
                from.into_iter()
                    .map(|item| (*item, InternalRelation::default()))
                    .collect::<Vec<_>>(),
            )),
            outbound: Json(DashMap::default()),
            outbound_belongs_to: Json(DashMap::from_iter(
                to.into_iter()
                    .map(|item| (*item, InternalRelation::default()))
                    .collect::<Vec<_>>(),
            )),
        }
    }
}

/* ----- Object path traversal ----- */
#[derive(Clone, Debug, Default, PartialEq)]
pub struct Hierarchy {
    pub project_id: String,
    pub collection_id: Option<String>,
    pub dataset_id: Option<String>,
    pub object_id: Option<String>,
}

///ToDo: Rust Doc
pub fn convert_paths_to_hierarchies(
    collected: Vec<Vec<ObjectMapping<DieselUlid>>>,
) -> Vec<Hierarchy> {
    // Init vec to collect converted hierarchies
    let mut hierarchies = Vec::new();

    // Convert hierarchies
    for path in collected {
        let mut hierarchy = Hierarchy::default();

        for node in path {
            match node {
                ObjectMapping::PROJECT(id) => hierarchy.project_id = id.to_string(),
                ObjectMapping::COLLECTION(id) => hierarchy.collection_id = Some(id.to_string()),
                ObjectMapping::DATASET(id) => hierarchy.dataset_id = Some(id.to_string()),
                ObjectMapping::OBJECT(id) => hierarchy.object_id = Some(id.to_string()),
            }
        }

        hierarchies.push(hierarchy)
    }

    hierarchies
}

pub fn extract_paths_from_graph(edge_list: Vec<InternalRelation>) -> Result<Vec<Hierarchy>> {
    let mut children_map: HashMap<
        DieselUlid,
        HashSet<ObjectMapping<DieselUlid>, RandomState>,
        RandomState,
    > = HashMap::default();
    let mut projects: HashSet<DieselUlid, RandomState> = HashSet::default();

    for edge in edge_list {
        children_map
            .entry(edge.origin_pid)
            .or_default()
            .insert(edge.as_target_object_mapping());

        if edge.origin_type == ObjectType::PROJECT {
            projects.insert(edge.origin_pid);
        }
    }

    let mut queue: VecDeque<(Hierarchy, DieselUlid)> = VecDeque::new();
    let mut results: Vec<Hierarchy> = vec![];

    for project in projects {
        queue.push_back((
            Hierarchy {
                project_id: project.to_string(),
                collection_id: None,
                dataset_id: None,
                object_id: None,
            },
            project,
        ))
    }

    while let Some((hierarchy, last_node)) = queue.pop_front() {
        match children_map.get(&last_node) {
            Some(children) => {
                for child in children {
                    let mut mut_hierarchy = hierarchy.clone();
                    match child {
                        ObjectMapping::PROJECT(_) => {
                            bail!("Project cannot be child of other resources")
                        }
                        ObjectMapping::COLLECTION(collection_id) => {
                            mut_hierarchy.collection_id = Some(collection_id.to_string());
                            queue.push_back((mut_hierarchy, *collection_id))
                        }
                        ObjectMapping::DATASET(dataset_id) => {
                            mut_hierarchy.dataset_id = Some(dataset_id.to_string());
                            queue.push_back((mut_hierarchy, *dataset_id))
                        }
                        ObjectMapping::OBJECT(object_id) => {
                            if children_map.get(object_id).is_some() {
                                queue.push_back((mut_hierarchy.clone(), *object_id))
                            }

                            mut_hierarchy.object_id = Some(object_id.to_string());
                            results.push(mut_hierarchy)
                        }
                    }
                }
            }
            None => results.push(hierarchy),
        }
    }

    Ok(results)
}

// pub fn extract_paths_from_graph(
//     root_id: &DieselUlid,
//     edge_list: Vec<InternalRelation>,
// ) -> Result<Vec<Hierarchy>> {
//     // Helper struct for minimalistic graph creation
//     #[derive(Debug)]
//     struct Node {
//         pub object_id: DieselUlid,
//         pub object_type: ObjectType,
//         pub parents: Vec<DieselUlid>,
//     }
//     impl Node {
//         fn add_to_parent(&mut self, id: DieselUlid) {
//             self.parents.push(id)
//         }
//     }

//     // Create/update graph nodes from list of edges
//     let mut nodes: HashMap<DieselUlid, Node> = HashMap::new();
//     for edge in &edge_list {
//         // Create origin if not exists
//         if nodes.get(&edge.origin_pid).is_none() {
//             nodes.insert(
//                 edge.origin_pid,
//                 Node {
//                     object_id: edge.origin_pid,
//                     object_type: edge.origin_type,
//                     parents: vec![],
//                 },
//             );
//         }

//         // Create target node if not exists; update parents else
//         if let Some(node) = nodes.get_mut(&edge.target_pid) {
//             node.add_to_parent(edge.origin_pid)
//         } else {
//             nodes.insert(
//                 edge.target_pid,
//                 Node {
//                     object_id: edge.target_pid,
//                     object_type: edge.target_type,
//                     parents: vec![edge.origin_pid],
//                 },
//             );
//         }
//     }

//     // Fetch root node for traversal start point
//     let root_node = nodes
//         .get(root_id)
//         .ok_or_else(|| anyhow::anyhow!("Root doesn't exist"))?;

//     // Traverse nodes and collect paths
//     let mut complete_paths = Vec::new();
//     let mut current_path = Vec::new();
//     let mut split_indexes = Vec::new();
//     let mut queue = VecDeque::new();
//     queue.push_front(root_node);

//     while let Some(current_node) = queue.pop_front() {
//         // Add current object to back of hierarchy
//         current_path.push(match current_node.object_type {
//             ObjectType::PROJECT => ObjectMapping::PROJECT(current_node.object_id),
//             ObjectType::COLLECTION => ObjectMapping::COLLECTION(current_node.object_id),
//             ObjectType::DATASET => ObjectMapping::DATASET(current_node.object_id),
//             ObjectType::OBJECT => ObjectMapping::OBJECT(current_node.object_id),
//         });

//         // Check if current object is a project
//         if current_node.object_type == ObjectType::PROJECT {
//             // Save finished hierarchy
//             complete_paths.push(current_path.clone());

//             // Truncate current hierarchy back to last path split
//             if let Some(index) = split_indexes.pop() {
//                 current_path.truncate(index) //
//             }
//         } else {
//             // Add parents to the front of the queue for DFS
//             for parent_id in &current_node.parents {
//                 let parent = nodes
//                     .get(parent_id)
//                     .ok_or_else(|| anyhow::anyhow!("Parent doesn't exist"))?;

//                 queue.push_front(parent);
//             }

//             // Save index n times for hierarchy cleanup if more than 1 parent
//             if current_node.parents.len() > 1 {
//                 for _ in 0..(current_node.parents.len() - 1) {
//                     split_indexes.push(current_path.len())
//                 }
//             }
//         }
//     }

//     Ok(convert_paths_to_hierarchies(complete_paths))
// }<|MERGE_RESOLUTION|>--- conflicted
+++ resolved
@@ -329,7 +329,6 @@
         Ok(())
     }
 
-<<<<<<< HEAD
     pub async fn fetch_recursive_objects(id: &DieselUlid, client: &Client) -> Result<Vec<Object>> {
         let query = "/*+ indexscan(ir) set(yb_bnl_batch_size 1024) */ 
         WITH RECURSIVE paths AS (
@@ -353,9 +352,6 @@
     }
 
     ///ToDo: Rust Doc
-=======
-    // ToDo: Rust Doc
->>>>>>> 74d08c4b
     pub async fn fetch_subresources(&self, client: &Client) -> Result<Vec<DieselUlid>> {
         // Return the obvious case before unnecessary query
         if self.object_type == ObjectType::OBJECT {
