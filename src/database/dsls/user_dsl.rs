<<<<<<< HEAD
use crate::database::enums::{DbPermissionLevel, ObjectMapping};
=======
use crate::database::enums::{DbPermissionLevel, ObjectType};
>>>>>>> c3d1380c
use ahash::RandomState;
use anyhow::{anyhow, Result};
use chrono::NaiveDateTime;
use dashmap::DashMap;
use diesel_ulid::DieselUlid;
use postgres_from_row::FromRow;
use postgres_types::Json;
use serde::{Deserialize, Serialize};
use std::{collections::HashMap, fmt::Display};
use tokio_postgres::Client;

use super::{
    super::crud::{CrudDb, PrimaryKey},
    Empty,
};

#[derive(Debug, FromRow, Clone)]
pub struct User {
    pub id: DieselUlid,
    pub display_name: String,
    pub external_id: Option<String>,
    pub email: String,
    pub attributes: Json<UserAttributes>,
    pub active: bool,
}

#[derive(Serialize, Deserialize, Clone, FromRow, Debug, Eq, PartialEq, PartialOrd)]
pub struct APIToken {
    pub pub_key: i32,
    pub name: String,
    pub created_at: NaiveDateTime,
    pub expires_at: NaiveDateTime,
<<<<<<< HEAD
    pub object_id: Option<ObjectMapping<DieselUlid>>,
=======
    pub object_id: DieselUlid,
    pub object_type: ObjectType,
>>>>>>> c3d1380c
    pub user_rights: DbPermissionLevel,
}

#[derive(Serialize, Deserialize, Debug, Clone)]
pub struct UserAttributes {
    pub global_admin: bool,
    pub service_account: bool,
    pub tokens: DashMap<DieselUlid, APIToken, RandomState>,
    pub trusted_endpoints: DashMap<DieselUlid, Empty, RandomState>,
    pub custom_attributes: Vec<CustomAttributes>,
    pub permissions: DashMap<DieselUlid, ObjectMapping<DbPermissionLevel>, RandomState>,
}

#[derive(Serialize, Deserialize, Debug, Clone, PartialEq, Eq, PartialOrd)]
pub struct CustomAttributes {
    pub attribute_name: String,
    pub attribute_value: String,
}

#[async_trait::async_trait]
impl CrudDb for User {
    //ToDo: Rust Doc
    async fn create(&self, client: &Client) -> Result<()> {
        let query = "INSERT INTO users 
          (id, display_name, external_id, email, attributes, active) 
        VALUES 
          ($1, $2, $3, $4, $5, $6);";

        let prepared = client.prepare(query).await?;

        client
            .query(
                &prepared,
                &[
                    &self.id,
                    &self.display_name,
                    &self.external_id,
                    &self.email,
                    &self.attributes,
                    &self.active,
                ],
            )
            .await?;
        Ok(())
    }

    //ToDo: Rust Doc
    async fn get(id: impl PrimaryKey, client: &Client) -> Result<Option<Self>> {
        let query = "SELECT * FROM users WHERE id = $1";
        let prepared = client.prepare(query).await?;

        Ok(client
            .query_opt(&prepared, &[&id])
            .await?
            .map(|e| User::from_row(&e)))
    }

    //ToDo: Rust Doc
    async fn all(client: &Client) -> Result<Vec<Self>> {
        let query = "SELECT * FROM users";
        let prepared = client.prepare(query).await?;
        let rows = client.query(&prepared, &[]).await?;
        Ok(rows.iter().map(User::from_row).collect::<Vec<_>>())
    }

    //ToDo: Rust Doc
    async fn delete(&self, client: &Client) -> Result<()> {
        let query = "DELETE FROM users WHERE id = $1";
        let prepared = client.prepare(query).await?;
        client.execute(&prepared, &[&self.id]).await?;
        Ok(())
    }
}

impl User {
    //ToDo: Rust Doc
    pub async fn update_display_name(
        client: &Client,
        user_id: &DieselUlid,
        display_name: impl Into<String>,
    ) -> Result<()> {
        let query = "UPDATE users
        SET display_name = $1
        WHERE id = $2;";

        let prepared = client.prepare(query).await?;
        client
            .execute(&prepared, &[&display_name.into(), user_id])
            .await?;

        Ok(())
    }

    //ToDo: Rust Doc
    pub async fn update_email(
        client: &Client,
        user_id: &DieselUlid,
        email: impl Into<String>,
    ) -> Result<()> {
        let query = "UPDATE users
        SET email = $1
        WHERE id = $2;";

        let prepared = client.prepare(query).await?;
        client.execute(&prepared, &[&email.into(), user_id]).await?;

        Ok(())
    }

    //ToDo: Rust Doc
    pub async fn set_user_attributes(
        client: &Client,
        user_id: &DieselUlid,
        user_attributes: Json<UserAttributes>,
    ) -> Result<()> {
        let query = "UPDATE users
        SET attributes = $1
        WHERE id = $2;";

        let prepared = client.prepare(query).await?;
        client
            .execute(&prepared, &[&user_attributes, user_id])
            .await?;

        Ok(())
    }

    //ToDo: Rust Doc
    pub async fn set_user_global_admin(
        client: &Client,
        user_id: &DieselUlid,
        is_admin: bool,
    ) -> Result<()> {
        let query = "UPDATE users
        SET attributes = JSONB_SET(attributes, '{global_admin}', to_jsonb($1::bool))
        WHERE id = $2;";

        let prepared = client.prepare(query).await?;
        client.execute(&prepared, &[&is_admin, user_id]).await?;

        Ok(())
    }

    //ToDo: Rust Doc
    pub async fn set_user_service_account(
        client: &Client,
        user_id: &DieselUlid,
        is_service_account: bool,
    ) -> Result<()> {
        let query = "UPDATE users
        SET attributes = JSONB_SET(attributes, '{service_account}', to_jsonb($1::bool))
        WHERE id = $2;";

        let prepared = client.prepare(query).await?;
        client
            .execute(&prepared, &[&is_service_account, user_id])
            .await?;

        Ok(())
    }

    //ToDo: Rust Doc
    pub async fn add_user_permission(
        client: &Client,
        user_id: &DieselUlid,
        user_perm: HashMap<DieselUlid, ObjectMapping<DbPermissionLevel>>,
    ) -> Result<()> {
        let query = "UPDATE users
        SET attributes = jsonb_set(attributes, '{permissions}', attributes->'permissions' || $1::jsonb, true) 
        WHERE id = $2;";

        let prepared = client.prepare(query).await?;
        client
            .execute(&prepared, &[&Json(user_perm), user_id])
            .await?;
        Ok(())
    }

    pub async fn remove_user_permission(
        client: &Client,
        user_id: &DieselUlid,
        user_perm: &DieselUlid,
    ) -> Result<()> {
        // let query = "UPDATE users
        // SET attributes = attributes #- '{permissions, $1::TEXT}'::jsonb WHERE id = $2;";

        let query = "UPDATE users SET attributes = jsonb_set(attributes, '{permissions}', (attributes->'permissions') - $1::TEXT) WHERE id = $2;";

        let prepared = client.prepare(query).await?;
        client
            .execute(&prepared, &[&user_perm.to_string(), user_id])
            .await?;
        Ok(())
    }

    //ToDo: Rust Doc
    pub async fn add_user_token(
        client: &Client,
        user_id: &DieselUlid,
        token: HashMap<DieselUlid, APIToken>,
    ) -> Result<()> {
        let query = "UPDATE users
            SET attributes = jsonb_set(attributes, '{tokens}', attributes->'tokens' || $1::jsonb, true) 
            WHERE id = $2;";

        let prepared = client.prepare(query).await?;
        client.execute(&prepared, &[&Json(token), user_id]).await?;
        Ok(())
    }

    pub async fn remove_user_token(
        client: &Client,
        user_id: &DieselUlid,
        token_id: &DieselUlid,
    ) -> Result<()> {
        let query = "UPDATE users SET attributes = jsonb_set(attributes, '{tokens}', (attributes->'tokens') - $1::TEXT) WHERE id = $2;";

        let prepared = client.prepare(query).await?;
        client
            .execute(&prepared, &[&token_id.to_string(), user_id])
            .await?;
        Ok(())
    }

    pub async fn deactivate_user(client: &Client, user_id: &DieselUlid) -> Result<()> {
        let query = "UPDATE users SET active = false WHERE id = $1";
        let prepared = client.prepare(query).await?;
        client.execute(&prepared, &[user_id]).await?;
        Ok(())
    }

    pub async fn activate_user(client: &Client, user_id: &DieselUlid) -> Result<()> {
        let query = "UPDATE users SET active = true WHERE id = $1";
        let prepared = client.prepare(query).await?;
        client.execute(&prepared, &[user_id]).await?;
        Ok(())
    }
}

impl Display for UserAttributes {
    fn fmt(&self, f: &mut std::fmt::Formatter<'_>) -> std::fmt::Result {
        write!(
            f,
            "{}",
            serde_json::to_string(&self)
                .map_err(|_| anyhow!("Invalid json"))
                .unwrap_or_default()
        )
    }
}

impl PartialEq for UserAttributes {
    fn eq(&self, other: &Self) -> bool {
        self.to_string() == other.to_string()
    }
}

impl PartialEq for User {
    fn eq(&self, other: &Self) -> bool {
        self.id == other.id
            && self.display_name == other.display_name
            && self.external_id == other.external_id
            && self.email == other.email
            && self.attributes.0.to_string() == other.attributes.0.to_string()
            && self.active == other.active
    }
}

impl Eq for User {}<|MERGE_RESOLUTION|>--- conflicted
+++ resolved
@@ -1,8 +1,4 @@
-<<<<<<< HEAD
-use crate::database::enums::{DbPermissionLevel, ObjectMapping};
-=======
-use crate::database::enums::{DbPermissionLevel, ObjectType};
->>>>>>> c3d1380c
+use crate::database::enums::{DbPermissionLevel, ObjectType, ObjectMapping};
 use ahash::RandomState;
 use anyhow::{anyhow, Result};
 use chrono::NaiveDateTime;
@@ -35,12 +31,8 @@
     pub name: String,
     pub created_at: NaiveDateTime,
     pub expires_at: NaiveDateTime,
-<<<<<<< HEAD
     pub object_id: Option<ObjectMapping<DieselUlid>>,
-=======
-    pub object_id: DieselUlid,
     pub object_type: ObjectType,
->>>>>>> c3d1380c
     pub user_rights: DbPermissionLevel,
 }
 
