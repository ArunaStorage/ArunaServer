--- conflicted
+++ resolved
@@ -231,11 +231,7 @@
     pub async fn add_user_token(
         client: &Client,
         user_id: &DieselUlid,
-<<<<<<< HEAD
-        token: HashMap<DieselUlid, &APIToken>,
-=======
-        token: HashMap<DieselUlid, APIToken, RandomState>,
->>>>>>> fa060e42
+        token: HashMap<DieselUlid, &APIToken, RandomState>,
     ) -> Result<()> {
         let query = "UPDATE users
             SET attributes = jsonb_set(attributes, '{tokens}', attributes->'tokens' || $1::jsonb, true) 
