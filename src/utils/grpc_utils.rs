use crate::auth::structs::Context;
use crate::grpc::users::UserServiceImpl;
use aruna_rust_api::api::storage::models::v2::{
    generic_resource, Collection, Dataset, Object, Project, User,
};
<<<<<<< HEAD
use diesel_ulid::DieselUlid;
use tonic::{Result, Status};
=======
use base64::{engine::general_purpose, Engine};
use tonic::Result;
use xxhash_rust::xxh3::xxh3_128;
>>>>>>> 96d3a159

pub fn type_name_of<T>(_: T) -> &'static str {
    std::any::type_name::<T>()
}

pub trait IntoGenericInner<T> {
    fn into_inner(self) -> Result<T, Status>;
}

impl IntoGenericInner<Project> for generic_resource::Resource {
    fn into_inner(self) -> Result<Project, tonic::Status> {
        match self {
            generic_resource::Resource::Project(project) => Ok(project),
            _ => Err(Status::invalid_argument("Invalid conversion")),
        }
    }
}
impl IntoGenericInner<Collection> for generic_resource::Resource {
    fn into_inner(self) -> Result<Collection> {
        match self {
            generic_resource::Resource::Collection(collection) => Ok(collection),
            _ => Err(Status::invalid_argument("Invalid conversion")),
        }
    }
}
impl IntoGenericInner<Dataset> for generic_resource::Resource {
    fn into_inner(self) -> Result<Dataset> {
        match self {
            generic_resource::Resource::Dataset(dataset) => Ok(dataset),
            _ => Err(Status::invalid_argument("Invalid conversion")),
        }
    }
}
impl IntoGenericInner<Object> for generic_resource::Resource {
    fn into_inner(self) -> Result<Object> {
        match self {
            generic_resource::Resource::Object(object) => Ok(object),
            _ => Err(Status::invalid_argument("Invalid conversion")),
        }
    }
}

impl UserServiceImpl {
    pub async fn match_ctx(
        &self,
        tuple: (Option<DieselUlid>, Context),
        token: String,
    ) -> Result<DieselUlid> {
        match tuple {
            (Some(id), ctx) => {
                tonic_auth!(
                    self.authorizer.check_permissions(&token, vec![ctx]).await,
                    "Unauthorized"
                );
                Ok(id)
            }

            (None, ctx) => tonic_auth!(
                self.authorizer.check_permissions(&token, vec![ctx]).await,
                "Unauthorized"
            )
            .ok_or_else(|| Status::internal("GetUser error")),
        }
    }
}

///ToDo: Rust Doc
pub fn checksum_resource(gen_res: generic_resource::Resource) -> anyhow::Result<String> {
    match gen_res {
        generic_resource::Resource::Project(mut proj) => {
            proj.stats = None;
            Ok(general_purpose::STANDARD_NO_PAD
                .encode(xxh3_128(&bincode::serialize(&proj)?).to_be_bytes())
                .to_string())
        }
        generic_resource::Resource::Collection(mut col) => {
            col.stats = None;
            Ok(general_purpose::STANDARD_NO_PAD
                .encode(xxh3_128(&bincode::serialize(&col)?).to_be_bytes())
                .to_string())
        }
        generic_resource::Resource::Dataset(mut ds) => {
            ds.stats = None;
            Ok(general_purpose::STANDARD_NO_PAD
                .encode(xxh3_128(&bincode::serialize(&ds)?).to_be_bytes())
                .to_string())
        }
        generic_resource::Resource::Object(obj) => Ok(general_purpose::STANDARD_NO_PAD
            .encode(xxh3_128(&bincode::serialize(&obj)?).to_be_bytes())
            .to_string()),
    }
}

///ToDo: Rust Doc
pub fn checksum_user(user: &User) -> anyhow::Result<String> {
    Ok(general_purpose::STANDARD_NO_PAD
        .encode(xxh3_128(&bincode::serialize(&user.attributes)?).to_be_bytes())
        .to_string())
}<|MERGE_RESOLUTION|>--- conflicted
+++ resolved
@@ -3,14 +3,10 @@
 use aruna_rust_api::api::storage::models::v2::{
     generic_resource, Collection, Dataset, Object, Project, User,
 };
-<<<<<<< HEAD
+use base64::{engine::general_purpose, Engine};
 use diesel_ulid::DieselUlid;
 use tonic::{Result, Status};
-=======
-use base64::{engine::general_purpose, Engine};
-use tonic::Result;
 use xxhash_rust::xxh3::xxh3_128;
->>>>>>> 96d3a159
 
 pub fn type_name_of<T>(_: T) -> &'static str {
     std::any::type_name::<T>()
