--- conflicted
+++ resolved
@@ -18,20 +18,6 @@
         let mut client = self.database.get_client().await?;
         let transaction = client.transaction().await?;
         let transaction_client = transaction.client();
-<<<<<<< HEAD
-        Object::add_external_relations(&resource.id, transaction_client, labels_to_add.external)
-            .await?;
-        for internal_to_add in labels_to_add.internal {
-            internal_to_add.create(transaction_client).await?;
-        }
-        for external_to_remove in labels_to_remove.external {
-            resource
-                .remove_external_relation(transaction_client, external_to_remove)
-                .await?;
-        }
-        for internal_to_remove in labels_to_remove.internal {
-            internal_to_remove.delete(transaction_client).await?;
-=======
         if !labels_to_add.external.is_empty() {
             Object::add_external_relations(
                 &resource.id,
@@ -57,7 +43,6 @@
                 transaction_client,
             )
             .await?;
->>>>>>> 931b4c94
         }
         let object = Object::get_object_with_relations(&resource.id, transaction_client).await?;
         transaction.commit().await?;
