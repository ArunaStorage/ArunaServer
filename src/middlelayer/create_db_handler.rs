--- conflicted
+++ resolved
@@ -138,7 +138,6 @@
 
         // Update cache
         self.cache.add_object(owr.clone());
-<<<<<<< HEAD
         if let Some(parent_plus) = parent {
             self.cache
                 .upsert_object(&parent_plus.object.id, parent_plus.clone());
@@ -162,10 +161,6 @@
                 //transaction.rollback().await?;
                 return Err(anyhow::anyhow!("Notification emission failed: {err}"));
             }
-=======
-        if let Some(p) = &parent {
-            self.cache.upsert_object(&p.object.id, p.clone());
->>>>>>> 6d48bda2
         };
 
         // Trigger hooks
@@ -181,32 +176,8 @@
                     .await
             });
         };
-
-        // If created resource has parent emit notification for updated parent
-        if let Some(parent_plus) = parent {
-            let parent_hierachies = parent_plus.object.fetch_object_hierarchies(&client).await?;
-
-            // Try to emit object created notification(s)
-            if let Err(err) = self
-                .natsio_handler
-                .register_resource_event(
-                    &parent_plus,
-                    parent_hierachies,
-                    EventVariant::Updated,
-                    Some(&DieselUlid::generate()), // block_id for deduplication
-                )
-                .await
-            {
-                // Log error and return
-                log::error!("{}", err);
-                //transaction.rollback().await?;
-                return Err(anyhow::anyhow!("Notification emission failed: {err}"));
-            }
-        }
-
         // Fetch all object paths for the notification subjects
         let object_hierarchies = object.fetch_object_hierarchies(&client).await?;
-
         // Try to emit object created notification(s)
         if let Err(err) = self
             .natsio_handler
