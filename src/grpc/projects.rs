--- conflicted
+++ resolved
@@ -1,22 +1,9 @@
-<<<<<<< HEAD
 use crate::middlelayer::db_handler::DatabaseHandler;
-use aruna_cache::notifications::NotificationCache;
-use aruna_policy::ape::policy_evaluator::PolicyEvaluator;
-=======
-use crate::middlelayer::create_request_types::CreateRequest;
-use crate::middlelayer::db_handler::DatabaseHandler;
-use crate::middlelayer::update_request_types::{
-    DataClassUpdate, DescriptionUpdate, KeyValueUpdate, NameUpdate,
-};
-use aruna_cache::structs::Resource;
-use aruna_rust_api::api::storage::models::v2::generic_resource;
-
-use crate::utils::conversions::get_token_from_md;
 use aruna_cache::notifications::NotificationCache;
 use aruna_policy::ape::policy_evaluator::PolicyEvaluator;
 use aruna_policy::ape::structs::PermissionLevels as PolicyLevels;
 use aruna_policy::ape::structs::{ApeResourcePermission, Context, ResourceContext};
->>>>>>> de3cd0af
+use aruna_rust_api::api::storage::models::v2::{Project, Stats};
 use aruna_rust_api::api::storage::services::v2::project_service_server::ProjectService;
 use aruna_rust_api::api::storage::services::v2::{
     ArchiveProjectRequest, ArchiveProjectResponse, CreateProjectRequest, CreateProjectResponse,
@@ -26,11 +13,9 @@
     UpdateProjectDescriptionResponse, UpdateProjectKeyValuesRequest,
     UpdateProjectKeyValuesResponse, UpdateProjectNameRequest, UpdateProjectNameResponse,
 };
-<<<<<<< HEAD
-=======
 use diesel_ulid::DieselUlid;
+use postgres_types::Json;
 use std::str::FromStr;
->>>>>>> de3cd0af
 use std::sync::Arc;
 use tonic::{Request, Response, Result};
 
@@ -42,646 +27,435 @@
         &self,
         _request: Request<CreateProjectRequest>,
     ) -> Result<Response<CreateProjectResponse>> {
-<<<<<<< HEAD
         todo!()
         // log_received!(request);
 
-        // let token = get_token_from_md(request.metadata()).map_err(|e| {
-        //     log::debug!("{}", e);
-        //     tonic::Status::unauthenticated("Token authentication error.")
-        // })?;
-
-        // let inner_request = request.into_inner();
+        let token = get_token_from_md(request.metadata()).map_err(|e| {
+            log::debug!("{}", e);
+            tonic::Status::unauthenticated("Token authentication error.")
+        })?;
+
+        let inner_request = request.into_inner();
 
         // let ctx = Context::ResourceContext(ResourceContext::Project(None));
 
-        // let user_id = tonic_auth!(
-        //     self.authorizer.check_context(&token, ctx).await,
-        //     "Unauthorized."
-        // )
-        // .ok_or(tonic::Status::invalid_argument(
-        //     "Invalid user request, user_id is required",
-        // ))?;
-
-        // let id = DieselUlid::generate();
-        // let shared_id = DieselUlid::generate();
-
-        // let key_values: KeyValues = tonic_invalid!(
-        //     inner_request.key_values.try_into(),
-        //     "KeyValue conversion error."
-        // );
-
-        // let external_relations: ExternalRelations = tonic_invalid!(
-        //     inner_request.external_relations.try_into(),
-        //     "ExternalRelation conversion error."
-        // );
-
-        // let create_object = Object {
-        //     id,
-        //     shared_id,
-        //     revision_number: 0,
-        //     name: inner_request.name,
-        //     description: inner_request.description,
-        //     created_at: None,
-        //     content_len: 0,
-        //     created_by: user_id,
-        //     count: 0,
-        //     key_values: Json(key_values.clone()),
-        //     object_status: crate::database::enums::ObjectStatus::AVAILABLE,
-        //     data_class: tonic_invalid!(
-        //         inner_request.data_class.try_into(),
-        //         "DataClass conversion error."
-        //     ),
-        //     object_type: crate::database::enums::ObjectType::PROJECT,
-        //     external_relations: Json(external_relations.clone()),
-        //     hashes: Json(Hashes(Vec::new())),
-        // };
-
-        // let client = tonic_internal!(self.database.get_client().await, "Database not avaliable.");
-        // tonic_internal!(
-        //     create_object.create(&client).await,
-        //     "Database transaction failed."
-        // );
-
-        // let stats = Some(Stats {
-        //     count: 0,
-        //     size: 0,
-        //     last_updated: None, //TODO
-        // });
-        // let grpc_project = Project {
-        //     id: create_object.id.to_string(),
-        //     name: create_object.name,
-        //     description: create_object.description,
-        //     key_values: key_values.into(),
-        //     relations: Vec::new(),
-        //     data_class: create_object.data_class.into(),
-        //     created_at: None, // TODO
-        //     created_by: user_id.to_string(),
-        //     status: create_object.object_status.into(),
-        //     dynamic: true,
-        //     stats,
-        // };
-        // Ok(tonic::Response::new(CreateProjectResponse {
-        //     project: Some(grpc_project),
-        // }))
-=======
-        log_received!(request);
-
-        log_received!(request);
-
-        let token = tonic_auth!(
-            get_token_from_md(request.metadata()),
-            "Token authentication error."
-        );
-
-        let request = CreateRequest::Project(request.into_inner());
-        let parent = request
-            .get_parent()
-            .ok_or(tonic::Status::invalid_argument("Parent missing."))?;
-
-        let ctx = Context::ResourceContext(ResourceContext::Project(None));
-
         let user_id = tonic_auth!(
-            &self.authorizer.check_context(&token, ctx).await,
+            self.authorizer.check_context(&token, ctx).await,
             "Unauthorized."
         )
-        .ok_or(tonic::Status::invalid_argument("User id missing."))?;
-
-        let project = match tonic_internal!(
-            self.database_handler
-                .create_resource(request, user_id)
-                .await,
-            "Internal database error."
-        ) {
-            generic_resource::Resource::Project(p) => Some(p),
-            _ => return Err(tonic::Status::unknown("This should not happen.")),
-        };
-
-        Ok(tonic::Response::new(CreateProjectResponse { project }))
->>>>>>> de3cd0af
+        .ok_or(tonic::Status::invalid_argument(
+            "Invalid user request, user_id is required",
+        ))?;
+
+        let id = DieselUlid::generate();
+        let shared_id = DieselUlid::generate();
+
+        let key_values: KeyValues = tonic_invalid!(
+            inner_request.key_values.try_into(),
+            "KeyValue conversion error."
+        );
+
+        let external_relations: ExternalRelations = tonic_invalid!(
+            inner_request.external_relations.try_into(),
+            "ExternalRelation conversion error."
+        );
+
+        let create_object = Object {
+            id,
+            shared_id,
+            revision_number: 0,
+            name: inner_request.name,
+            description: inner_request.description,
+            created_at: None,
+            content_len: 0,
+            created_by: user_id,
+            count: 0,
+            key_values: Json(key_values.clone()),
+            object_status: crate::database::enums::ObjectStatus::AVAILABLE,
+            data_class: tonic_invalid!(
+                inner_request.data_class.try_into(),
+                "DataClass conversion error."
+            ),
+            object_type: crate::database::enums::ObjectType::PROJECT,
+            external_relations: Json(external_relations.clone()),
+            hashes: Json(Hashes(Vec::new())),
+        };
+
+        let client = tonic_internal!(self.database.get_client().await, "Database not avaliable.");
+        tonic_internal!(
+            create_object.create(&client).await,
+            "Database transaction failed."
+        );
+
+        let stats = Some(Stats {
+            count: 0,
+            size: 0,
+            last_updated: None, //TODO
+        });
+        let grpc_project = Project {
+            id: create_object.id.to_string(),
+            name: create_object.name,
+            description: create_object.description,
+            key_values: key_values.into(),
+            relations: Vec::new(),
+            data_class: create_object.data_class.into(),
+            created_at: None, // TODO
+            created_by: user_id.to_string(),
+            status: create_object.object_status.into(),
+            dynamic: true,
+            stats,
+        };
+        Ok(tonic::Response::new(CreateProjectResponse {
+            project: Some(grpc_project),
+        }))
     }
 
     async fn get_project(
         &self,
         _request: Request<GetProjectRequest>,
     ) -> Result<Response<GetProjectResponse>> {
-<<<<<<< HEAD
-        todo!()
-        // log::info!("Recieved GetCollectionRequest.");
-        // log::debug!("{:?}", &request);
+        log::info!("Recieved GetCollectionRequest.");
+        log::debug!("{:?}", &request);
 
         // let token = tonic_auth!(
         //     get_token_from_md(request.metadata()),
         //     "Token authentication error."
         // );
 
-        // let inner_request = request.into_inner();
-        // let object_id = tonic_invalid!(
-        //     DieselUlid::from_str(&inner_request.project_id),
-        //     "ULID conversion error"
-        // );
-        // let ctx = Context::ResourceContext(ResourceContext::Project(Some(ApeResourcePermission {
-        //     id: object_id,
-        //     level: PolicyLevels::READ, // append?
-        //     allow_sa: true,
-        // })));
-
-        // tonic_auth!(
-        //     self.authorizer.check_context(&token, ctx).await,
-        //     "unauthorized"
-        // );
-        // let mut client =
-        //     tonic_internal!(self.database.get_client().await, "Database not avaliable");
-        // let transaction = tonic_internal!(client.transaction().await, "Database not avaliable");
-
-        // let client = transaction.client();
-        // let get_object = tonic_internal!(
-        //     Object::get_object_with_relations(&object_id, client).await,
-        //     "Database read error"
-        // );
-
-        // let project = Some(tonic_internal!(
-        //     get_object.try_into(),
-        //     "ObjectFromRelations conversion failed."
-        // ));
-
-        // Ok(tonic::Response::new(GetProjectResponse { project }))
-=======
-        log_received!(request);
-
-        let token = tonic_auth!(
-            get_token_from_md(request.metadata()),
-            "Token authentication error."
-        );
-
-        let request = request.into_inner();
-        let id = tonic_invalid!(
-            DieselUlid::from_str(&request.project_id),
-            "Invalid dataset id."
+        let inner_request = request.into_inner();
+        let object_id = tonic_invalid!(
+            DieselUlid::from_str(&inner_request.project_id),
+            "ULID conversion error"
         );
         let ctx = Context::ResourceContext(ResourceContext::Project(Some(ApeResourcePermission {
-            id,
-            level: PolicyLevels::READ,
+            id: object_id,
+            level: PolicyLevels::READ, // append?
             allow_sa: true,
         })));
 
-        let project = match tonic_internal!(
-            self.cache
-                .cache
-                .get_resource(&Resource::Project(id))
-                .ok_or(tonic::Status::not_found("Collection not found.")),
-            "Internal database error."
-        ) {
-            generic_resource::Resource::Project(p) => Some(p),
-            _ => return Err(tonic::Status::unknown("This should not happen.")),
-        };
+        tonic_auth!(
+            self.authorizer.check_context(&token, ctx).await,
+            "unauthorized"
+        );
+        let mut client =
+            tonic_internal!(self.database.get_client().await, "Database not avaliable");
+        let transaction = tonic_internal!(client.transaction().await, "Database not avaliable");
+
+        let client = transaction.client();
+        let get_object = tonic_internal!(
+            Object::get_object_with_relations(&object_id, client).await,
+            "Database read error"
+        );
+
+        let project = Some(tonic_internal!(
+            get_object.try_into(),
+            "ObjectFromRelations conversion failed."
+        ));
+
         Ok(tonic::Response::new(GetProjectResponse { project }))
->>>>>>> de3cd0af
     }
 
     async fn update_project_name(
         &self,
         _request: Request<UpdateProjectNameRequest>,
     ) -> Result<Response<UpdateProjectNameResponse>> {
-<<<<<<< HEAD
-        todo!()
-        // log_received!(&request);
-        // let token = get_token_from_md(request.metadata()).map_err(|e| {
-        //     log::debug!("{}", e);
-        //     tonic::Status::unauthenticated("Token authentication error.")
-        // })?;
-
-        // let inner_request = request.into_inner();
-        // let object_id = tonic_invalid!(
-        //     DieselUlid::from_str(&inner_request.project_id),
-        //     "ULID conversion error"
-        // );
-        // let ctx = Context::ResourceContext(ResourceContext::Project(Some(ApeResourcePermission {
-        //     id: object_id,
-        //     level: PolicyLevels::WRITE, // append?
-        //     allow_sa: false,
-        // })));
-
-        // match &self.authorizer.check_permissions(&token, ctx) {
-        //     Ok(b) => {
-        //         if *b {
-        //             // ToDo!
-        //             // PLACEHOLDER!
-        //             DieselUlid::generate()
-        //         } else {
-        //             return Err(tonic::Status::permission_denied("Not allowed."));
-        //         }
-        //     }
-        //     Err(e) => {
-        //         log::debug!("{}", e);
-        //         return Err(tonic::Status::permission_denied("Not allowed."));
-        //     }
-        // };
-        // let client = self.database.get_client().await.map_err(|e| {
-        //     log::error!("{}", e);
-        //     tonic::Status::unavailable("Database not avaliable.")
-        // })?;
-        // Object::update_name(object_id, inner_request.name, &client)
-        //     .await
-        //     .map_err(|e| {
-        //         log::error!("{}", e);
-        //         tonic::Status::aborted("Database update failed.")
-        //     })?;
-        // let object = Object::get_object_with_relations(&object_id, &client)
-        //     .await
-        //     .map_err(|e| {
-        //         log::error!("{}", e);
-        //         tonic::Status::aborted("Database update failed.")
-        //     })?;
-        // let project = Some(object.try_into().map_err(|e| {
-        //     log::error!("{}", e);
-        //     tonic::Status::aborted("Database request failed.")
-        // })?);
-        // Ok(tonic::Response::new(UpdateProjectNameResponse { project }))
-=======
-        log_received!(request);
-
-        let token = tonic_auth!(
-            get_token_from_md(request.metadata()),
-            "Token authentication error."
-        );
-
-        let request = NameUpdate::Project(request.into_inner());
-        let id = tonic_invalid!(request.get_id(), "Invalid project id.");
-
+        log_received!(&request);
+        let token = get_token_from_md(request.metadata()).map_err(|e| {
+            log::debug!("{}", e);
+            tonic::Status::unauthenticated("Token authentication error.")
+        })?;
+
+        let inner_request = request.into_inner();
+        let object_id = tonic_invalid!(
+            DieselUlid::from_str(&inner_request.project_id),
+            "ULID conversion error"
+        );
         let ctx = Context::ResourceContext(ResourceContext::Project(Some(ApeResourcePermission {
-            id,
-            level: PolicyLevels::WRITE,
-            allow_sa: true,
+            id: object_id,
+            level: PolicyLevels::WRITE, // append?
+            allow_sa: false,
         })));
 
-        tonic_auth!(
-            &self.authorizer.check_context(&token, ctx).await,
-            "Unauthorized."
-        );
-
-        let project = match tonic_internal!(
-            self.database_handler.update_name(request).await,
-            "Internal database error."
-        ) {
-            generic_resource::Resource::Project(p) => Some(p),
-            _ => return Err(tonic::Status::unknown("This should not happen.")),
-        };
-
+        match &self.authorizer.check_permissions(&token, ctx) {
+            Ok(b) => {
+                if *b {
+                    // ToDo!
+                    // PLACEHOLDER!
+                    DieselUlid::generate()
+                } else {
+                    return Err(tonic::Status::permission_denied("Not allowed."));
+                }
+            }
+            Err(e) => {
+                log::debug!("{}", e);
+                return Err(tonic::Status::permission_denied("Not allowed."));
+            }
+        };
+        let client = self.database.get_client().await.map_err(|e| {
+            log::error!("{}", e);
+            tonic::Status::unavailable("Database not avaliable.")
+        })?;
+        Object::update_name(object_id, inner_request.name, &client)
+            .await
+            .map_err(|e| {
+                log::error!("{}", e);
+                tonic::Status::aborted("Database update failed.")
+            })?;
+        let object = Object::get_object_with_relations(&object_id, &client)
+            .await
+            .map_err(|e| {
+                log::error!("{}", e);
+                tonic::Status::aborted("Database update failed.")
+            })?;
+        let project = Some(object.try_into().map_err(|e| {
+            log::error!("{}", e);
+            tonic::Status::aborted("Database request failed.")
+        })?);
         Ok(tonic::Response::new(UpdateProjectNameResponse { project }))
->>>>>>> de3cd0af
     }
     async fn update_project_description(
         &self,
         _request: Request<UpdateProjectDescriptionRequest>,
     ) -> Result<Response<UpdateProjectDescriptionResponse>> {
-<<<<<<< HEAD
-        todo!()
-        // log::info!("Recieved UpdateProjectDescriptionRequest.");
-        // log::debug!("{:?}", &request);
-
-        // let token = get_token_from_md(request.metadata()).map_err(|e| {
-        //     log::debug!("{}", e);
-        //     tonic::Status::unauthenticated("Token authentication error.")
-        // })?;
-
-        // let inner_request = request.into_inner();
-        // let object_id = DieselUlid::from_str(&inner_request.project_id).map_err(|e| {
-        //     log::error!("{}", e);
-        //     tonic::Status::internal("ULID conversion error")
-        // })?;
-        // let ctx = Context::Project(Some(ResourcePermission {
-        //     id: object_id,
-        //     level: crate::database::enums::PermissionLevels::WRITE, // append?
-        //     allow_sa: true,
-        // }));
-
-        // match &self.authorizer.check_permissions(&token, ctx) {
-        //     Ok(b) => {
-        //         if *b {
-        //             // ToDo!
-        //             // PLACEHOLDER!
-        //             DieselUlid::generate()
-        //         } else {
-        //             return Err(tonic::Status::permission_denied("Not allowed."));
-        //         }
-        //     }
-        //     Err(e) => {
-        //         log::debug!("{}", e);
-        //         return Err(tonic::Status::permission_denied("Not allowed."));
-        //     }
-        // };
-        // let client = self.database.get_client().await.map_err(|e| {
-        //     log::error!("{}", e);
-        //     tonic::Status::unavailable("Database not avaliable.")
-        // })?;
-        // Object::update_description(object_id, inner_request.description, &client)
-        //     .await
-        //     .map_err(|e| {
-        //         log::error!("{}", e);
-        //         tonic::Status::aborted("Database update failed.")
-        //     })?;
-        // let object = Object::get_object_with_relations(&object_id, &client)
-        //     .await
-        //     .map_err(|e| {
-        //         log::error!("{}", e);
-        //         tonic::Status::aborted("Database update failed.")
-        //     })?;
-        // let project = Some(object.try_into().map_err(|e| {
-        //     log::error!("{}", e);
-        //     tonic::Status::aborted("Database request failed.")
-        // })?);
-        // Ok(tonic::Response::new(UpdateProjectDescriptionResponse {
-        //     project,
-        // }))
-=======
-        log_received!(request);
-
-        let token = tonic_auth!(
-            get_token_from_md(request.metadata()),
-            "Token authentication error."
-        );
-
-        let request = DescriptionUpdate::Project(request.into_inner());
-        let id = tonic_invalid!(request.get_id(), "Invalid project id.");
-
-        let ctx = Context::ResourceContext(ResourceContext::Project(Some(ApeResourcePermission {
-            id,
-            level: PolicyLevels::WRITE,
+        log::info!("Recieved UpdateProjectDescriptionRequest.");
+        log::debug!("{:?}", &request);
+
+        let token = get_token_from_md(request.metadata()).map_err(|e| {
+            log::debug!("{}", e);
+            tonic::Status::unauthenticated("Token authentication error.")
+        })?;
+
+        let inner_request = request.into_inner();
+        let object_id = DieselUlid::from_str(&inner_request.project_id).map_err(|e| {
+            log::error!("{}", e);
+            tonic::Status::internal("ULID conversion error")
+        })?;
+        let ctx = Context::Project(Some(ResourcePermission {
+            id: object_id,
+            level: crate::database::enums::PermissionLevels::WRITE, // append?
             allow_sa: true,
-        })));
-
-        tonic_auth!(
-            &self.authorizer.check_context(&token, ctx).await,
-            "Unauthorized."
-        );
-
-        let project = match tonic_internal!(
-            self.database_handler.update_description(request).await,
-            "Internal database error."
-        ) {
-            generic_resource::Resource::Project(p) => Some(p),
-            _ => return Err(tonic::Status::unknown("This should not happen.")),
-        };
-
+        }));
+
+        match &self.authorizer.check_permissions(&token, ctx) {
+            Ok(b) => {
+                if *b {
+                    // ToDo!
+                    // PLACEHOLDER!
+                    DieselUlid::generate()
+                } else {
+                    return Err(tonic::Status::permission_denied("Not allowed."));
+                }
+            }
+            Err(e) => {
+                log::debug!("{}", e);
+                return Err(tonic::Status::permission_denied("Not allowed."));
+            }
+        };
+        let client = self.database.get_client().await.map_err(|e| {
+            log::error!("{}", e);
+            tonic::Status::unavailable("Database not avaliable.")
+        })?;
+        Object::update_description(object_id, inner_request.description, &client)
+            .await
+            .map_err(|e| {
+                log::error!("{}", e);
+                tonic::Status::aborted("Database update failed.")
+            })?;
+        let object = Object::get_object_with_relations(&object_id, &client)
+            .await
+            .map_err(|e| {
+                log::error!("{}", e);
+                tonic::Status::aborted("Database update failed.")
+            })?;
+        let project = Some(object.try_into().map_err(|e| {
+            log::error!("{}", e);
+            tonic::Status::aborted("Database request failed.")
+        })?);
         Ok(tonic::Response::new(UpdateProjectDescriptionResponse {
             project,
         }))
->>>>>>> de3cd0af
     }
     async fn update_project_key_values(
         &self,
         _request: Request<UpdateProjectKeyValuesRequest>,
     ) -> Result<Response<UpdateProjectKeyValuesResponse>> {
-<<<<<<< HEAD
-        todo!()
-        // log::info!("Recieved UpdateProjectKeyValuesRequest.");
-        // log::debug!("{:?}", &request);
-
-        // let token = get_token_from_md(request.metadata()).map_err(|e| {
-        //     log::debug!("{}", e);
-        //     tonic::Status::unauthenticated("Token authentication error.")
-        // })?;
-
-        // let inner_request = request.into_inner();
-        // let dataset_id = DieselUlid::from_str(&inner_request.project_id).map_err(|e| {
-        //     log::error!("{}", e);
-        //     tonic::Status::internal("ULID conversion error.")
-        // })?;
-
-        // let ctx = Context::Project(Some(ResourcePermission {
-        //     id: dataset_id,
-        //     level: crate::database::enums::PermissionLevels::WRITE, // append?
-        //     allow_sa: true,
-        // }));
-
-        // match &self.authorizer.check_permissions(&token, ctx) {
-        //     Ok(b) => {
-        //         if *b {
-        //             // ToDo!
-        //             // PLACEHOLDER!
-        //             DieselUlid::generate()
-        //         } else {
-        //             return Err(tonic::Status::permission_denied("Not allowed."));
-        //         }
-        //     }
-        //     Err(e) => {
-        //         log::debug!("{}", e);
-        //         return Err(tonic::Status::permission_denied("Not allowed."));
-        //     }
-        // };
-        // let mut client = self.database.get_client().await.map_err(|e| {
-        //     log::error!("{}", e);
-        //     tonic::Status::unavailable("Database not avaliable.")
-        // })?;
-        // let transaction = client.transaction().await.map_err(|e| {
-        //     log::error!("{}", e);
-        //     tonic::Status::unavailable("Database not avaliable.")
-        // })?;
-
-        // let client = transaction.client();
-
-        // if !inner_request.add_key_values.is_empty() {
-        //     let add_kv: KeyValues = inner_request.add_key_values.try_into().map_err(|e| {
-        //         log::error!("{}", e);
-        //         tonic::Status::internal("KeyValue conversion error.")
-        //     })?;
-
-        //     for kv in add_kv.0 {
-        //         Object::add_key_value(&dataset_id, client, kv)
-        //             .await
-        //             .map_err(|e| {
-        //                 log::error!("{}", e);
-        //                 tonic::Status::aborted("Database transaction error.")
-        //             })?;
-        //     }
-        // } else if !inner_request.remove_key_values.is_empty() {
-        //     let rm_kv: KeyValues = inner_request.remove_key_values.try_into().map_err(|e| {
-        //         log::error!("{}", e);
-        //         tonic::Status::internal("KeyValue conversion error.")
-        //     })?;
-        //     let object = Object::get(dataset_id, client)
-        //         .await
-        //         .map_err(|e| {
-        //             log::error!("{}", e);
-        //             tonic::Status::aborted("Database transaction error.")
-        //         })?
-        //         .ok_or(tonic::Status::invalid_argument("Dataset does not exist."))?;
-        //     for kv in rm_kv.0 {
-        //         object.remove_key_value(client, kv).await.map_err(|e| {
-        //             log::error!("{}", e);
-        //             tonic::Status::aborted("Database transaction error.")
-        //         })?;
-        //     }
-        // } else {
-        //     return Err(tonic::Status::invalid_argument(
-        //         "Both add_key_values and remove_key_values empty.",
-        //     ));
-        // }
-
-        // let dataset_with_relations = Object::get_object_with_relations(&dataset_id, client)
-        //     .await
-        //     .map_err(|e| {
-        //         log::error!("{}", e);
-        //         tonic::Status::aborted("Database transaction error.")
-        //     })?;
-        // let project = Some(dataset_with_relations.try_into().map_err(|e| {
-        //     log::error!("{}", e);
-        //     tonic::Status::internal("Dataset conversion error.")
-        // })?);
+        log::info!("Recieved UpdateProjectKeyValuesRequest.");
+        log::debug!("{:?}", &request);
+
+        let token = get_token_from_md(request.metadata()).map_err(|e| {
+            log::debug!("{}", e);
+            tonic::Status::unauthenticated("Token authentication error.")
+        })?;
+
+        let inner_request = request.into_inner();
+        let dataset_id = DieselUlid::from_str(&inner_request.project_id).map_err(|e| {
+            log::error!("{}", e);
+            tonic::Status::internal("ULID conversion error.")
+        })?;
+
+        let ctx = Context::Project(Some(ResourcePermission {
+            id: dataset_id,
+            level: crate::database::enums::PermissionLevels::WRITE, // append?
+            allow_sa: true,
+        }));
+
+        match &self.authorizer.check_permissions(&token, ctx) {
+            Ok(b) => {
+                if *b {
+                    // ToDo!
+                    // PLACEHOLDER!
+                    DieselUlid::generate()
+                } else {
+                    return Err(tonic::Status::permission_denied("Not allowed."));
+                }
+            }
+            Err(e) => {
+                log::debug!("{}", e);
+                return Err(tonic::Status::permission_denied("Not allowed."));
+            }
+        };
+        let mut client = self.database.get_client().await.map_err(|e| {
+            log::error!("{}", e);
+            tonic::Status::unavailable("Database not avaliable.")
+        })?;
+        let transaction = client.transaction().await.map_err(|e| {
+            log::error!("{}", e);
+            tonic::Status::unavailable("Database not avaliable.")
+        })?;
+
+        let client = transaction.client();
+
+        if !inner_request.add_key_values.is_empty() {
+            let add_kv: KeyValues = inner_request.add_key_values.try_into().map_err(|e| {
+                log::error!("{}", e);
+                tonic::Status::internal("KeyValue conversion error.")
+            })?;
+
+            for kv in add_kv.0 {
+                Object::add_key_value(&dataset_id, client, kv)
+                    .await
+                    .map_err(|e| {
+                        log::error!("{}", e);
+                        tonic::Status::aborted("Database transaction error.")
+                    })?;
+            }
+        } else if !inner_request.remove_key_values.is_empty() {
+            let rm_kv: KeyValues = inner_request.remove_key_values.try_into().map_err(|e| {
+                log::error!("{}", e);
+                tonic::Status::internal("KeyValue conversion error.")
+            })?;
+            let object = Object::get(dataset_id, client)
+                .await
+                .map_err(|e| {
+                    log::error!("{}", e);
+                    tonic::Status::aborted("Database transaction error.")
+                })?
+                .ok_or(tonic::Status::invalid_argument("Dataset does not exist."))?;
+            for kv in rm_kv.0 {
+                object.remove_key_value(client, kv).await.map_err(|e| {
+                    log::error!("{}", e);
+                    tonic::Status::aborted("Database transaction error.")
+                })?;
+            }
+        } else {
+            return Err(tonic::Status::invalid_argument(
+                "Both add_key_values and remove_key_values empty.",
+            ));
+        }
+
+        let dataset_with_relations = Object::get_object_with_relations(&dataset_id, client)
+            .await
+            .map_err(|e| {
+                log::error!("{}", e);
+                tonic::Status::aborted("Database transaction error.")
+            })?;
+        let project = Some(dataset_with_relations.try_into().map_err(|e| {
+            log::error!("{}", e);
+            tonic::Status::internal("Dataset conversion error.")
+        })?);
 
         // Ok(tonic::Response::new(UpdateProjectKeyValuesResponse {
         //     project,
         // }))
-=======
-        log_received!(request);
-
-        let token = tonic_auth!(
-            get_token_from_md(request.metadata()),
-            "Token authentication error."
-        );
-
-        let request = KeyValueUpdate::Project(request.into_inner());
-        let id = tonic_invalid!(request.get_id(), "Invalid project id.");
-
-        let ctx = Context::ResourceContext(ResourceContext::Project(Some(ApeResourcePermission {
-            id,
-            level: PolicyLevels::WRITE,
-            allow_sa: true,
-        })));
-
-        tonic_auth!(
-            &self.authorizer.check_context(&token, ctx).await,
-            "Unauthorized."
-        );
-
-        let project = match tonic_internal!(
-            self.database_handler.update_keyvals(request).await,
-            "Internal database error."
-        ) {
-            generic_resource::Resource::Project(p) => Some(p),
-            _ => return Err(tonic::Status::unknown("This should not happen.")),
-        };
-
-        Ok(tonic::Response::new(UpdateProjectKeyValuesResponse {
-            project,
-        }))
->>>>>>> de3cd0af
     }
     async fn update_project_data_class(
         &self,
         _request: Request<UpdateProjectDataClassRequest>,
     ) -> Result<Response<UpdateProjectDataClassResponse>> {
-<<<<<<< HEAD
-        todo!()
-        // log::info!("Recieved UpdateProjectDataClassRequest.");
-        // log::debug!("{:?}", &request);
-
-        // let token = get_token_from_md(request.metadata()).map_err(|e| {
-        //     log::debug!("{}", e);
-        //     tonic::Status::unauthenticated("Token authentication error.")
-        // })?;
-
-        // let inner_request = request.into_inner();
-        // let object_id = DieselUlid::from_str(&inner_request.project_id).map_err(|e| {
-        //     log::error!("{}", e);
-        //     tonic::Status::internal("ULID conversion error")
-        // })?;
-        // let ctx = Context::Project(Some(ResourcePermission {
-        //     id: object_id,
-        //     level: crate::database::enums::PermissionLevels::WRITE, // append?
-        //     allow_sa: true,
-        // }));
-
-        // match &self.authorizer.check_permissions(&token, ctx) {
-        //     Ok(b) => {
-        //         if *b {
-        //             // ToDo!
-        //             // PLACEHOLDER!
-        //             DieselUlid::generate()
-        //         } else {
-        //             return Err(tonic::Status::permission_denied("Not allowed."));
-        //         }
-        //     }
-        //     Err(e) => {
-        //         log::debug!("{}", e);
-        //         return Err(tonic::Status::permission_denied("Not allowed."));
-        //     }
-        // };
-        // let client = self.database.get_client().await.map_err(|e| {
-        //     log::error!("{}", e);
-        //     tonic::Status::unavailable("Database not avaliable.")
-        // })?;
-
-        // let dataclass = inner_request.data_class.try_into().map_err(|e| {
-        //     log::error!("{}", e);
-        //     tonic::Status::internal("DataClass conversion error.")
-        // })?;
-        // let old_class: i32 = Object::get(object_id, &client)
-        //     .await
-        //     .map_err(|e| {
-        //         log::error!("{}", e);
-        //         tonic::Status::internal("Database transaction failed.")
-        //     })?
-        //     .ok_or(tonic::Status::internal("Database transaction failed."))?
-        //     .data_class
-        //     .into();
-        // if old_class > inner_request.data_class {
-        //     return Err(tonic::Status::internal("Dataclass can only be relaxed."));
-        // }
-        // Object::update_dataclass(object_id, dataclass, &client)
-        //     .await
-        //     .map_err(|e| {
-        //         log::error!("{}", e);
-        //         tonic::Status::aborted("Database update failed.")
-        //     })?;
-        // let object = Object::get_object_with_relations(&object_id, &client)
-        //     .await
-        //     .map_err(|e| {
-        //         log::error!("{}", e);
-        //         tonic::Status::aborted("Database update failed.")
-        //     })?;
-        // let project = Some(object.try_into().map_err(|e| {
-        //     log::error!("{}", e);
-        //     tonic::Status::aborted("Database request failed.")
-        // })?);
-        // Ok(tonic::Response::new(UpdateProjectDataClassResponse {
-        //     project,
-        // }))
-=======
-        log_received!(request);
-
-        let token = tonic_auth!(
-            get_token_from_md(request.metadata()),
-            "Token authentication error."
-        );
-
-        let request = DataClassUpdate::Project(request.into_inner());
-        let id = tonic_invalid!(request.get_id(), "Invalid project id.");
-
-        let ctx = Context::ResourceContext(ResourceContext::Project(Some(ApeResourcePermission {
-            id,
-            level: PolicyLevels::WRITE,
+        log::info!("Recieved UpdateProjectDataClassRequest.");
+        log::debug!("{:?}", &request);
+
+        let token = get_token_from_md(request.metadata()).map_err(|e| {
+            log::debug!("{}", e);
+            tonic::Status::unauthenticated("Token authentication error.")
+        })?;
+
+        let inner_request = request.into_inner();
+        let object_id = DieselUlid::from_str(&inner_request.project_id).map_err(|e| {
+            log::error!("{}", e);
+            tonic::Status::internal("ULID conversion error")
+        })?;
+        let ctx = Context::Project(Some(ResourcePermission {
+            id: object_id,
+            level: crate::database::enums::PermissionLevels::WRITE, // append?
             allow_sa: true,
-        })));
-
-        tonic_auth!(
-            &self.authorizer.check_context(&token, ctx).await,
-            "Unauthorized."
-        );
-
-        let project = match tonic_internal!(
-            self.database_handler.update_dataclass(request).await,
-            "Internal database error."
-        ) {
-            generic_resource::Resource::Project(p) => Some(p),
-            _ => return Err(tonic::Status::unknown("This should not happen.")),
-        };
-
+        }));
+
+        match &self.authorizer.check_permissions(&token, ctx) {
+            Ok(b) => {
+                if *b {
+                    // ToDo!
+                    // PLACEHOLDER!
+                    DieselUlid::generate()
+                } else {
+                    return Err(tonic::Status::permission_denied("Not allowed."));
+                }
+            }
+            Err(e) => {
+                log::debug!("{}", e);
+                return Err(tonic::Status::permission_denied("Not allowed."));
+            }
+        };
+        let client = self.database.get_client().await.map_err(|e| {
+            log::error!("{}", e);
+            tonic::Status::unavailable("Database not avaliable.")
+        })?;
+
+        let dataclass = inner_request.data_class.try_into().map_err(|e| {
+            log::error!("{}", e);
+            tonic::Status::internal("DataClass conversion error.")
+        })?;
+        let old_class: i32 = Object::get(object_id, &client)
+            .await
+            .map_err(|e| {
+                log::error!("{}", e);
+                tonic::Status::internal("Database transaction failed.")
+            })?
+            .ok_or(tonic::Status::internal("Database transaction failed."))?
+            .data_class
+            .into();
+        if old_class > inner_request.data_class {
+            return Err(tonic::Status::internal("Dataclass can only be relaxed."));
+        }
+        Object::update_dataclass(object_id, dataclass, &client)
+            .await
+            .map_err(|e| {
+                log::error!("{}", e);
+                tonic::Status::aborted("Database update failed.")
+            })?;
+        let object = Object::get_object_with_relations(&object_id, &client)
+            .await
+            .map_err(|e| {
+                log::error!("{}", e);
+                tonic::Status::aborted("Database update failed.")
+            })?;
+        let project = Some(object.try_into().map_err(|e| {
+            log::error!("{}", e);
+            tonic::Status::aborted("Database request failed.")
+        })?);
         Ok(tonic::Response::new(UpdateProjectDataClassResponse {
             project,
         }))
->>>>>>> de3cd0af
     }
     async fn get_projects(
         &self,
