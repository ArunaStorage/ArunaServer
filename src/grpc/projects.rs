use crate::auth::permission_handler::PermissionHandler;
use crate::auth::structs::Context;
use crate::caching::cache::Cache;
use crate::database::enums::DbPermissionLevel;
use crate::middlelayer::create_request_types::CreateRequest;
use crate::middlelayer::db_handler::DatabaseHandler;
use crate::middlelayer::snapshot_request_types::SnapshotRequest;
use crate::middlelayer::update_request_types::{
    DataClassUpdate, DescriptionUpdate, KeyValueUpdate, NameUpdate,
};
use crate::search::meilisearch_client::{MeilisearchClient, ObjectDocument};
use crate::utils::conversions::get_token_from_md;
use crate::utils::grpc_utils::{self, get_id_and_ctx, query, IntoGenericInner};

use crate::database::dsls::object_dsl::ObjectWithRelations;
use crate::middlelayer::delete_request_types::DeleteRequest;
use aruna_rust_api::api::storage::models::v2::{generic_resource, Project};
use aruna_rust_api::api::storage::services::v2::project_service_server::ProjectService;
use aruna_rust_api::api::storage::services::v2::{
    ArchiveProjectRequest, ArchiveProjectResponse, CreateProjectRequest, CreateProjectResponse,
    DeleteProjectRequest, DeleteProjectResponse, GetProjectRequest, GetProjectResponse,
    GetProjectsRequest, GetProjectsResponse, UpdateProjectDataClassRequest,
    UpdateProjectDataClassResponse, UpdateProjectDescriptionRequest,
    UpdateProjectDescriptionResponse, UpdateProjectKeyValuesRequest,
    UpdateProjectKeyValuesResponse, UpdateProjectNameRequest, UpdateProjectNameResponse,
};
use diesel_ulid::DieselUlid;
use std::str::FromStr;
use std::sync::Arc;
use tonic::{Request, Response, Result};

crate::impl_grpc_server!(ProjectServiceImpl, search_client: Arc<MeilisearchClient>);

#[tonic::async_trait]
impl ProjectService for ProjectServiceImpl {
    async fn create_project(
        &self,
        request: Request<CreateProjectRequest>,
    ) -> Result<Response<CreateProjectResponse>> {
        log_received!(&request);

        // Consume gRPC request into its parts
        let (request_metadata, _, inner_request) = request.into_parts();

        // Extract token from request and check permissions
        let token = tonic_auth!(
            get_token_from_md(&request_metadata),
            "Token authentication error"
        );

<<<<<<< HEAD
        let request = CreateRequest::Project(request.into_inner());

        let ctx = Context::default();

        let (user_id, _, is_dataproxy) = tonic_auth!(
            self.authorizer
                .check_permissions_verbose(&token, vec![ctx])
=======
        let user_id = tonic_auth!(
            self.authorizer
                .check_permissions(&token, vec![Context::default()])
>>>>>>> 28cadfb9
                .await,
            "Unauthorized"
        );

        // Create project in database
        let request = CreateRequest::Project(inner_request);

        let project = tonic_internal!(
            self.database_handler
                .create_resource(request, user_id, is_dataproxy)
                .await,
            "Internal database error"
        );

        // Update local cache
        self.cache.add_object(project.clone());

        // Add or update project in search index
        grpc_utils::update_search_index(
            &self.search_client,
            vec![ObjectDocument::from(project.object.clone())],
        )
        .await;

        // Create and return gRPC response
        let response = CreateProjectResponse {
            project: Some(generic_resource::Resource::from(project).into_inner()?),
        };

        return_with_log!(response);
    }

    async fn get_project(
        &self,
        request: Request<GetProjectRequest>,
    ) -> Result<Response<GetProjectResponse>> {
        log_received!(&request);

        let token = tonic_auth!(
            get_token_from_md(request.metadata()),
            "Token authentication error"
        );

        let request = request.into_inner();

        let project_id = tonic_invalid!(
            DieselUlid::from_str(&request.project_id),
            "ULID conversion error"
        );

        let ctx = Context::res_ctx(project_id, DbPermissionLevel::READ, true);

        tonic_auth!(
            self.authorizer.check_permissions(&token, vec![ctx]).await,
            "Unauthorized"
        );

        let res = self
            .cache
            .get_object(&project_id)
            .ok_or_else(|| tonic::Status::not_found("Project not found"))?;

        let generic_project: generic_resource::Resource =
            tonic_invalid!(res.try_into(), "Invalid project");

        let response = GetProjectResponse {
            project: Some(generic_project.into_inner()?),
        };

        return_with_log!(response);
    }

    async fn get_projects(
        &self,
        request: Request<GetProjectsRequest>,
    ) -> Result<Response<GetProjectsResponse>> {
        log_received!(&request);

        let token = tonic_auth!(
            get_token_from_md(request.metadata()),
            "Token authentication error"
        );

        let request = request.into_inner();

        let (ids, ctxs): (Vec<DieselUlid>, Vec<Context>) = get_id_and_ctx(request.project_ids)?;

        tonic_auth!(
            self.authorizer.check_permissions(&token, ctxs).await,
            "Unauthorized"
        );

        let res: Result<Vec<Project>> = ids
            .iter()
            .map(|id| -> Result<Project> {
                let proj = query(&self.cache, id)?;
                proj.into_inner()
            })
            .collect();

        let response = GetProjectsResponse { projects: res? };

        return_with_log!(response);
    }

    async fn delete_project(
        &self,
        request: Request<DeleteProjectRequest>,
    ) -> Result<Response<DeleteProjectResponse>> {
        log_received!(&request);

        let token = tonic_auth!(
            get_token_from_md(request.metadata()),
            "Token authentication error."
        );

        let request = DeleteRequest::Project(request.into_inner());
        let id = tonic_invalid!(request.get_id(), "Invalid project id");

        let ctx = Context::res_ctx(id, DbPermissionLevel::ADMIN, true);

        tonic_auth!(
            self.authorizer.check_permissions(&token, vec![ctx]).await,
            "Unauthorized."
        );

        let updates: Vec<ObjectWithRelations> = tonic_internal!(
            self.database_handler.delete_resource(request).await,
            "Internal database error"
        );

        let mut search_update: Vec<ObjectDocument> = vec![];
        for o in updates {
            self.cache.remove_object(&o.object.id);
            search_update.push(ObjectDocument::from(o.object))
        }

        // Add or update project in search index
        grpc_utils::update_search_index(&self.search_client, search_update).await;

        return_with_log!(DeleteProjectResponse {});
    }

    async fn update_project_name(
        &self,
        request: Request<UpdateProjectNameRequest>,
    ) -> Result<Response<UpdateProjectNameResponse>> {
        log_received!(&request);

        let token = tonic_auth!(
            get_token_from_md(request.metadata()),
            "Token authentication error."
        );

        let request = NameUpdate::Project(request.into_inner());
        let project_id = tonic_invalid!(request.get_id(), "Invalid project id");
        let ctx = Context::res_ctx(project_id, DbPermissionLevel::WRITE, true);

        tonic_auth!(
            self.authorizer.check_permissions(&token, vec![ctx]).await,
            "Unauthorized"
        );

        let project = tonic_internal!(
            self.database_handler.update_name(request).await,
            "Internal database error."
        );
        self.cache
            .update_object(&project.object.id, project.clone());

        // Add or update project in search index
        grpc_utils::update_search_index(
            &self.search_client,
            vec![ObjectDocument::from(project.object.clone())],
        )
        .await;

        let project: generic_resource::Resource =
            tonic_internal!(project.try_into(), "Project conversion error");
        let response = UpdateProjectNameResponse {
            project: Some(project.into_inner()?),
        };
        return_with_log!(response);
    }

    async fn update_project_description(
        &self,
        request: Request<UpdateProjectDescriptionRequest>,
    ) -> Result<Response<UpdateProjectDescriptionResponse>> {
        log_received!(&request);

        let token = tonic_auth!(
            get_token_from_md(request.metadata()),
            "Token authentication error."
        );

        let request = DescriptionUpdate::Project(request.into_inner());
        let project_id = tonic_invalid!(request.get_id(), "Invalid project id");
        let ctx = Context::res_ctx(project_id, DbPermissionLevel::WRITE, true);

        tonic_auth!(
            self.authorizer.check_permissions(&token, vec![ctx]).await,
            "Unauthorized"
        );

        let project = tonic_internal!(
            self.database_handler.update_description(request).await,
            "Internal database error."
        );
        self.cache
            .update_object(&project.object.id, project.clone());

        // Add or update project in search index
        grpc_utils::update_search_index(
            &self.search_client,
            vec![ObjectDocument::from(project.object.clone())],
        )
        .await;

        let project: generic_resource::Resource =
            tonic_internal!(project.try_into(), "Project conversion error");

        let response = UpdateProjectDescriptionResponse {
            project: Some(project.into_inner()?),
        };
        return_with_log!(response);
    }

    async fn update_project_key_values(
        &self,
        request: Request<UpdateProjectKeyValuesRequest>,
    ) -> Result<Response<UpdateProjectKeyValuesResponse>> {
        log_received!(&request);

        let token = tonic_auth!(
            get_token_from_md(request.metadata()),
            "Token authentication error."
        );

        let request = KeyValueUpdate::Project(request.into_inner());
        let project_id = tonic_invalid!(request.get_id(), "Invalid project id");
        let ctx = Context::res_ctx(project_id, DbPermissionLevel::WRITE, true);

        tonic_auth!(
            self.authorizer.check_permissions(&token, vec![ctx]).await,
            "Unauthorized"
        );

        let project = tonic_internal!(
            self.database_handler.update_keyvals(request).await,
            "Internal database error."
        );
        self.cache
            .update_object(&project.object.id, project.clone());

        // Add or update project in search index
        grpc_utils::update_search_index(
            &self.search_client,
            vec![ObjectDocument::from(project.object.clone())],
        )
        .await;

        let project: generic_resource::Resource =
            tonic_internal!(project.try_into(), "Project conversion error");

        let response = UpdateProjectKeyValuesResponse {
            project: Some(project.into_inner()?),
        };
        return_with_log!(response);
    }

    async fn update_project_data_class(
        &self,
        request: Request<UpdateProjectDataClassRequest>,
    ) -> Result<Response<UpdateProjectDataClassResponse>> {
        log_received!(&request);

        let token = tonic_auth!(
            get_token_from_md(request.metadata()),
            "Token authentication error."
        );

        let request = DataClassUpdate::Project(request.into_inner());
        let project_id = tonic_invalid!(request.get_id(), "Invalid project id");
        let ctx = Context::res_ctx(project_id, DbPermissionLevel::WRITE, true);

        tonic_auth!(
            self.authorizer.check_permissions(&token, vec![ctx]).await,
            "Unauthorized"
        );

        let project = tonic_internal!(
            self.database_handler.update_dataclass(request).await,
            "Internal database error."
        );
        self.cache
            .update_object(&project.object.id, project.clone());

        // Add or update project in search index
        grpc_utils::update_search_index(
            &self.search_client,
            vec![ObjectDocument::from(project.object.clone())],
        )
        .await;

        let project: generic_resource::Resource =
            tonic_internal!(project.try_into(), "Project conversion error");
        let response = UpdateProjectDataClassResponse {
            project: Some(project.into_inner()?),
        };
        return_with_log!(response);
    }

    async fn archive_project(
        &self,
        request: Request<ArchiveProjectRequest>,
    ) -> Result<Response<ArchiveProjectResponse>> {
        log_received!(&request);

        let token = tonic_auth!(
            get_token_from_md(request.metadata()),
            "Token authentication error."
        );

        let request = SnapshotRequest::Project(request.into_inner());
        let project_id = tonic_invalid!(request.get_id(), "Invalid project id.");
        let ctx = Context::res_ctx(project_id, DbPermissionLevel::ADMIN, true);

        tonic_auth!(
            self.authorizer.check_permissions(&token, vec![ctx]).await,
            "Unauthorized"
        );

        let (old_id, resources) = tonic_internal!(
            self.database_handler.snapshot(request).await,
            "Internal database error."
        );

        let mut search_update: Vec<ObjectDocument> = vec![];
        for resource in resources {
            self.cache
                .update_object(&resource.object.id, resource.clone());
            search_update.push(ObjectDocument::from(resource.object))
        }

        // Add or update project in search index
        grpc_utils::update_search_index(&self.search_client, search_update).await;

        let project: generic_resource::Resource = tonic_internal!(
            self.cache
                .get_object(&old_id)
                .ok_or_else(|| tonic::Status::not_found("Project not found"))?
                .try_into(),
            "Project conversion error"
        );
        let response = ArchiveProjectResponse {
            project: Some(project.into_inner()?),
        };
        return_with_log!(response);
    }
}<|MERGE_RESOLUTION|>--- conflicted
+++ resolved
@@ -48,19 +48,13 @@
             "Token authentication error"
         );
 
-<<<<<<< HEAD
-        let request = CreateRequest::Project(request.into_inner());
-
-        let ctx = Context::default();
-
+        let user_id = tonic_auth!(
+            self.authorizer
+                .check_permissions(&token, vec![Context::default()])
+                .await,
         let (user_id, _, is_dataproxy) = tonic_auth!(
             self.authorizer
                 .check_permissions_verbose(&token, vec![ctx])
-=======
-        let user_id = tonic_auth!(
-            self.authorizer
-                .check_permissions(&token, vec![Context::default()])
->>>>>>> 28cadfb9
                 .await,
             "Unauthorized"
         );
