use crate::auth::permission_handler::PermissionHandler;
use crate::auth::structs::Context;
use crate::caching::cache::Cache;
use crate::database::enums::DbPermissionLevel;
use crate::middlelayer::db_handler::DatabaseHandler;
use crate::middlelayer::hooks_request_types::CreateHook;
use crate::utils::conversions::get_token_from_md;
use aruna_rust_api::api::hooks::services::v2::hooks_service_server::HooksService;
use aruna_rust_api::api::hooks::services::v2::{
    CreateHookRequest, CreateHookResponse, DeleteHookRequest, DeleteHookResponse,
    HookCallbackRequest, HookCallbackResponse, ListHooksRequest, ListHooksResponse,
};
use diesel_ulid::DieselUlid;
use std::str::FromStr;
use std::sync::Arc;
use tonic::{Request, Response, Result};

crate::impl_grpc_server!(HookServiceImpl);

#[tonic::async_trait]
impl HooksService for HookServiceImpl {
    async fn create_hook(
        &self,
        request: Request<CreateHookRequest>,
    ) -> Result<Response<CreateHookResponse>> {
        log_received!(&request);

        let token = tonic_auth!(
            get_token_from_md(request.metadata()),
            "Token authentication error"
        );

        let request = CreateHook(request.into_inner());
        let project_id = tonic_invalid!(request.get_project_id(), "invalid parent");

<<<<<<< HEAD
        let ctx = Context::res_ctx(project_id, DbPermissionLevel::ADMIN, true);
=======
        let ctx = Context::res_ctx(project_id, DbPermissionLevel::APPEND, true);
>>>>>>> 6e882450
        let user_id = tonic_auth!(
            self.authorizer.check_permissions(&token, vec![ctx]).await,
            "Unauthorized"
        );

        let hook = tonic_internal!(
<<<<<<< HEAD
            self.database_handler.create_hook(request, user_id).await,
=======
            self.database_handler.create_hook(request, &user_id).await,
>>>>>>> 6e882450
            "Error while creating hook"
        );

        let response = CreateHookResponse {
            hook_id: hook.id.to_string(),
        };

        return_with_log!(response);
    }
    async fn list_hooks(
        &self,
        request: Request<ListHooksRequest>,
    ) -> Result<Response<ListHooksResponse>> {
        log_received!(&request);

        let token = tonic_auth!(
            get_token_from_md(request.metadata()),
            "Token authentication error"
        );

        let request = request.into_inner();
        let project_id =
            tonic_invalid!(DieselUlid::from_str(&request.project_id), "invalid parent");
        let ctx = Context::res_ctx(project_id, DbPermissionLevel::ADMIN, true);
        tonic_auth!(
            self.authorizer.check_permissions(&token, vec![ctx]).await,
            "Unauthorized"
        );

        let hooks = tonic_internal!(
            self.database_handler.list_hook(request).await,
            "Internal error while listing hooks"
        );

        let response = ListHooksResponse {
            infos: hooks.into_iter().map(|h| h.into()).collect(),
        };

        return_with_log!(response);
    }
    async fn delete_hook(
        &self,
        request: Request<DeleteHookRequest>,
    ) -> Result<Response<DeleteHookResponse>> {
        log_received!(&request);

        let token = tonic_auth!(
            get_token_from_md(request.metadata()),
            "Token authentication error"
        );

        let request = request.into_inner();
        let hook_id = tonic_invalid!(DieselUlid::from_str(&request.hook_id), "invalid hook id");
        let project_id = tonic_invalid!(
            self.database_handler.get_project_by_hook(&hook_id).await,
            "Hook or parent not found"
        );

        let ctx = Context::res_ctx(project_id, DbPermissionLevel::ADMIN, true);

        tonic_auth!(
            self.authorizer.check_permissions(&token, vec![ctx]).await,
            "Unauthorized"
        );

        tonic_internal!(
            self.database_handler.delete_hook(hook_id).await,
            "Error while deleting hook"
        );
        return_with_log!(DeleteHookResponse {});
    }
    async fn hook_callback(
        &self,
        request: Request<HookCallbackRequest>,
    ) -> Result<Response<HookCallbackResponse>> {
        log_received!(&request);
        let request = crate::middlelayer::hooks_request_types::Callback(request.into_inner());

        tonic_auth!(
            request.verify_secret(self.authorizer.clone(), self.cache.clone()),
            "Unauthorized"
        );
        dbg!("Verified secret");

        tonic_internal!(
            self.database_handler.hook_callback(request).await,
            "HookCallback failed"
        );
        return_with_log!(HookCallbackResponse {});
    }
}<|MERGE_RESOLUTION|>--- conflicted
+++ resolved
@@ -33,22 +33,14 @@
         let request = CreateHook(request.into_inner());
         let project_id = tonic_invalid!(request.get_project_id(), "invalid parent");
 
-<<<<<<< HEAD
-        let ctx = Context::res_ctx(project_id, DbPermissionLevel::ADMIN, true);
-=======
         let ctx = Context::res_ctx(project_id, DbPermissionLevel::APPEND, true);
->>>>>>> 6e882450
         let user_id = tonic_auth!(
             self.authorizer.check_permissions(&token, vec![ctx]).await,
             "Unauthorized"
         );
 
         let hook = tonic_internal!(
-<<<<<<< HEAD
-            self.database_handler.create_hook(request, user_id).await,
-=======
             self.database_handler.create_hook(request, &user_id).await,
->>>>>>> 6e882450
             "Error while creating hook"
         );
 
