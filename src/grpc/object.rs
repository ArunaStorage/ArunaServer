--- conflicted
+++ resolved
@@ -87,7 +87,6 @@
         &self,
         request: Request<GetUploadUrlRequest>,
     ) -> Result<Response<GetUploadUrlResponse>> {
-<<<<<<< HEAD
         log_received!(&request);
 
         let token = tonic_auth!(
@@ -123,11 +122,6 @@
         let result = GetUploadUrlResponse { url: signed_url };
 
         return_with_log!(result);
-=======
-        Err(tonic::Status::unimplemented(
-            "GetDownloadURL is not implemented.",
-        ))
->>>>>>> d8c3b0ae
     }
 
     async fn get_download_url(
