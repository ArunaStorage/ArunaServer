--- conflicted
+++ resolved
@@ -233,16 +233,14 @@
 
     async fn delete_object(
         &self,
-        _request: Request<DeleteObjectRequest>,
+        request: Request<DeleteObjectRequest>,
     ) -> Result<Response<DeleteObjectResponse>> {
-<<<<<<< HEAD
         log_received!(request);
 
         let token = tonic_auth!(
             get_token_from_md(request.metadata()),
             "Token authentication error."
         );
-
         let request = DeleteRequest::Object(request.into_inner());
         let id = tonic_invalid!(request.get_id(), "Invalid collection id.");
         let ctx = Context::ResourceContext(ResourceContext::Dataset(ApeResourcePermission {
@@ -261,88 +259,6 @@
             "Internal database error."
         );
         Ok(tonic::Response::new(DeleteObjectResponse {}))
-=======
-        todo!()
-        // log::info!("Recieved DeleteObjectRequest.");
-        // log::debug!("{:?}", &request);
-
-        // let token = get_token_from_md(request.metadata()).map_err(|e| {
-        //     log::debug!("{}", e);
-        //     tonic::Status::unauthenticated("Token authentication error.")
-        // })?;
-
-        // let inner_request = request.into_inner();
-        // let object_id = DieselUlid::from_str(&inner_request.object_id).map_err(|e| {
-        //     log::error!("{}", e);
-        //     tonic::Status::internal("ULID conversion error")
-        // })?;
-        // let ctx = Context::Object(ResourcePermission {
-        //     id: object_id,
-        //     level: crate::database::enums::PermissionLevels::ADMIN,
-        //     allow_sa: false,
-        // });
-
-        // match &self.authorizer.check_permissions(&token, ctx) {
-        //     Ok(b) => {
-        //         if *b {
-        //             // ToDo!
-        //             // PLACEHOLDER!
-        //             DieselUlid::generate()
-        //         } else {
-        //             return Err(tonic::Status::permission_denied("Not allowed."));
-        //         }
-        //     }
-        //     Err(e) => {
-        //         log::debug!("{}", e);
-        //         return Err(tonic::Status::permission_denied("Not allowed."));
-        //     }
-        // };
-
-        // let object_id = DieselUlid::from_str(&inner_request.object_id).map_err(|e| {
-        //     log::error!("{}", e);
-        //     tonic::Status::internal("ULID conversion error.")
-        // })?;
-        // let mut client = self.database.get_client().await.map_err(|e| {
-        //     log::error!("{}", e);
-        //     tonic::Status::unavailable("Database not avaliable.")
-        // })?;
-        // let transaction = client.transaction().await.map_err(|e| {
-        //     log::error!("{}", e);
-        //     tonic::Status::unavailable("Database not avaliable.")
-        // })?;
-        // let transaction_client = transaction.client();
-        // let object = Object::get(object_id, transaction_client)
-        //     .await
-        //     .map_err(|e| {
-        //         log::error!("{}", e);
-        //         tonic::Status::unavailable("Database call failed.")
-        //     })?
-        //     .ok_or(tonic::Status::not_found("Object not found."))?;
-        // // Should only mark as deleted
-        // match inner_request.with_revisions {
-        //     true => {
-        //         let revisions = Object::get_all_revisions(&object.shared_id, transaction_client)
-        //             .await
-        //             .map_err(|e| {
-        //                 log::error!("{}", e);
-        //                 tonic::Status::unavailable("Revisions not found")
-        //             })?;
-        //         for r in revisions {
-        //             r.delete(transaction_client).await.map_err(|e| {
-        //                 log::error!("{}", e);
-        //                 tonic::Status::aborted("Database delete transaction failed.")
-        //             })?;
-        //         }
-        //     }
-        //     false => {
-        //         object.delete(transaction_client).await.map_err(|e| {
-        //             log::error!("{}", e);
-        //             tonic::Status::aborted("Database delete transaction failed.")
-        //         })?;
-        //     }
-        // };
-        // Ok(tonic::Response::new(DeleteObjectResponse {}))
->>>>>>> bee0b955
     }
     async fn get_object(
         &self,
