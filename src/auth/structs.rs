--- conflicted
+++ resolved
@@ -104,7 +104,6 @@
                 .0
                 .permissions
                 .iter()
-<<<<<<< HEAD
                 .map(|(resource_id, object_mapping)| {
                     (
                         *resource_id,
@@ -116,9 +115,6 @@
                         },
                     )
                 })
-=======
-                .map(|e| (*e.key(), e.value().clone()))
->>>>>>> 931b4c94
                 .collect())
         }
     }
