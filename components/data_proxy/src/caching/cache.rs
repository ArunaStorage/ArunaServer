use super::{
    auth::AuthHandler, grpc_query_handler::GrpcQueryHandler,
    transforms::ExtractAccessKeyPermissions,
};
use crate::structs::{DbPermissionLevel, TypedRelation};
use crate::trace_err;
use crate::{
    database::{database::Database, persistence::WithGenericBytes},
    structs::{Object, ObjectLocation, ObjectType, PubKey, ResourceIds, ResourceString, User},
};
use ahash::RandomState;
use anyhow::Result;
use anyhow::{anyhow, bail};
use aruna_rust_api::api::storage::models::v2::User as GrpcUser;
use dashmap::DashMap;
use diesel_ulid::DieselUlid;
use jsonwebtoken::DecodingKey;
use log::debug;
use rand::{distributions::Alphanumeric, thread_rng, Rng};
use s3s::auth::SecretKey;
use std::collections::{HashMap, VecDeque};
use std::{str::FromStr, sync::Arc};
use tokio::sync::RwLock;
use tracing::{debug, error, info_span, trace, Instrument};

pub struct Cache {
    // Map with AccessKey as key and User as value
    pub users: DashMap<String, User, RandomState>,
    // Map with ObjectId as key and Object as value
    pub resources: DashMap<DieselUlid, (Object, Option<ObjectLocation>), RandomState>,
    // Maps with bucket / key as key and set of all ObjectIds as value
    pub paths: DashMap<ResourceString, ResourceIds, RandomState>,
    // Pubkeys
    pub pubkeys: DashMap<i32, (PubKey, DecodingKey), RandomState>,
    // Persistence layer
    pub persistence: RwLock<Option<Database>>,
    pub aruna_client: RwLock<Option<Arc<GrpcQueryHandler>>>,
    pub auth: RwLock<Option<AuthHandler>>,
}

impl Cache {
    #[tracing::instrument(
        level = "debug",
        skip(
            notifications_url,
            with_persistence,
            self_id,
            encoding_key,
            encoding_key_serial
        )
    )]
    pub async fn new(
        notifications_url: Option<impl Into<String>>,
        with_persistence: bool,
        self_id: DieselUlid,
        encoding_key: String,
        encoding_key_serial: i32,
    ) -> Result<Arc<Self>> {
        // Initialize cache
        let cache = Arc::new(Cache {
            users: DashMap::default(),
            resources: DashMap::default(),
            paths: DashMap::default(),
            pubkeys: DashMap::default(),
            persistence: RwLock::new(None),
            aruna_client: RwLock::new(None),
            auth: RwLock::new(None),
        });

        // Initialize auth handler
        let auth_handler =
            AuthHandler::new(cache.clone(), self_id, encoding_key, encoding_key_serial);

        // Set auth handler in cache
        cache.set_auth(auth_handler).await;
<<<<<<< HEAD
        debug!("initialize auth handler");
=======

        // Set database conn in cache
        if with_persistence {
            let persistence = Database::new().await?;
            cache.set_persistence(persistence).await?;
        }

        // Fully sync cache (and database if persistent DataProxy)
>>>>>>> a5e27772
        if let Some(url) = notifications_url {
            let notication_handler: Arc<GrpcQueryHandler> = Arc::new(trace_err!(
                GrpcQueryHandler::new(url, cache.clone(), self_id.to_string()).await
            )?);

            let notifications_handler_clone = notication_handler.clone();
            tokio::spawn(
                async move {
                    notifications_handler_clone
                        .clone()
                        .create_notifications_channel()
                        .await
                        .unwrap()
                }
                .instrument(info_span!("create_notifications_channel")),
            );

            cache.set_notifications(notication_handler).await;
            debug!("initialized notification handler");
        };

<<<<<<< HEAD
        if with_persistence {
            let persistence = Database::new().await?;
            cache.set_persistence(persistence).await?;
            debug!("initialized persistence");
        }

=======
>>>>>>> a5e27772
        Ok(cache)
    }

    #[tracing::instrument(level = "trace", skip(self, notifications))]
    pub async fn set_notifications(&self, notifications: Arc<GrpcQueryHandler>) {
        let mut guard = self.aruna_client.write().await;
        *guard = Some(notifications);
    }

    #[tracing::instrument(level = "trace", skip(self, auth))]
    pub async fn set_auth(&self, auth: AuthHandler) {
        let mut guard = self.auth.write().await;
        *guard = Some(auth);
    }

    #[tracing::instrument(level = "trace", skip(self, persistence))]
    pub async fn set_persistence(&self, persistence: Database) -> Result<()> {
        let persistence = self.sync_with_persistence(persistence).await?;
        let mut guard = self.persistence.write().await;
        *guard = Some(persistence);
        Ok(())
    }

    #[tracing::instrument(level = "trace", skip(self, access_key))]
    /// Requests a secret key from the cache
    pub fn get_secret(&self, access_key: &str) -> Result<SecretKey> {
        Ok(SecretKey::from(
            trace_err!(self
                .users
                .get(access_key)
                .ok_or_else(|| anyhow!("User not found")))?
            .secret
            .as_ref(),
        ))
    }

    #[tracing::instrument(level = "trace", skip(self, database))]
    pub async fn sync_with_persistence(&self, database: Database) -> Result<Database> {
        let client = database.get_client().await?;
        for user in User::get_all(&client).await? {
            self.users.insert(user.access_key.clone(), user);
        }
        debug!("synced users");

        self.sync_pubkeys(PubKey::get_all(&client).await?).await?;
        debug!("synced pubkeys");

        for object in Object::get_all(&client).await? {
            let location = ObjectLocation::get_opt(&object.id, &client).await?;
            self.resources.insert(object.id, (object.clone(), location));

            if object.object_type != ObjectType::Bundle {
                let tree = self.get_name_trees(&object.id.to_string(), object.object_type)?;
                for (e, v) in tree {
                    self.paths.insert(e, v);
                }
            }
        }
        debug!("synced objects");
        Ok(database)
    }

    #[tracing::instrument(level = "trace", skip(self))]
    /// Requests a secret key from the cache
    pub async fn create_or_get_secret(
        self: Arc<Self>,
        user: GrpcUser,
        access_key: Option<String>,
    ) -> Result<(String, String)> {
        let cache = self.clone();
        tokio::spawn(
            async move {
                let access_key = access_key.unwrap_or_else(|| user.id.to_string());
                trace!(access_key = ?access_key);
                let perm = trace_err!(user
                    .extract_access_key_permissions()?
                    .iter()
                    .find(|e| e.0 == access_key.as_str())
                    .ok_or_else(|| anyhow!("Access key not found")))?
                .1
                .clone();

                loop {
                    trace!("started loop");
                    let entry = cache.users.try_entry(access_key.to_string());

                    match entry {
                        Some(e) => {
                            let mut user = trace_err!(e.or_try_insert_with(|| {
                                Ok::<_, anyhow::Error>(User {
                                    access_key: access_key.to_string(),
                                    user_id: DieselUlid::from_str(&user.id)?,
                                    secret: "".to_string(),
                                    permissions: perm,
                                })
                            }))?;

                            if !user.secret.is_empty() {
                                trace!("secret already exists");
                                return Ok((user.access_key.clone(), user.secret.clone()));
                            }

                            trace!("generating new secret");
                            let new_secret = thread_rng()
                                .sample_iter(&Alphanumeric)
                                .take(30)
                                .map(char::from)
                                .collect::<String>();

                            trace!("update cache");
                            let user = {
                                user.pair_mut().1.secret = new_secret.clone();
                                user.value().clone()
                            };

                            trace!("update persistence");
                            if let Some(persistence) = cache.persistence.read().await.as_ref() {
                                user.upsert(&persistence.get_client().await?).await?;
                            }

                            return Ok((access_key, new_secret));
                        }
                        None => continue,
                    }
                }
            }
            .instrument(info_span!("create_or_get_secret")),
        )
        .await?
    }

    #[tracing::instrument(level = "trace", skip(self, pks))]
    pub async fn sync_pubkeys(&self, pks: Vec<PubKey>) -> Result<()> {
        for pk in pks.into_iter() {
            trace!(pk = ?pk, "syncing pubkey");
            let dec_key = DecodingKey::from_ed_pem(
                format!(
                    "-----BEGIN PUBLIC KEY-----{}-----END PUBLIC KEY-----",
                    pk.key
                )
                .as_bytes(),
            )?;
            self.pubkeys.insert(pk.id.into(), (pk.clone(), dec_key));
        }
        Ok(())
    }

    #[tracing::instrument(level = "trace", skip(self, pks))]
    pub async fn set_pubkeys(&self, pks: Vec<PubKey>) -> Result<()> {
        trace!(num_pks = pks.len(), "overwriting pks in persistence");
        if let Some(persistence) = self.persistence.read().await.as_ref() {
            PubKey::delete_all(&persistence.get_client().await?).await?;
            for pk in pks.iter() {
                pk.upsert(&persistence.get_client().await?).await?;
            }
        }
        trace!("clearing pks in cache");
        self.pubkeys.clear();
        for pk in pks.into_iter() {
            let dec_key = DecodingKey::from_ed_pem(
                format!(
                    "-----BEGIN PUBLIC KEY-----{}-----END PUBLIC KEY-----",
                    pk.key
                )
                .as_bytes(),
            )?;
            self.pubkeys.insert(pk.id.into(), (pk.clone(), dec_key));
        }
        trace!("updated pks in cache");
        Ok(())
    }

    #[tracing::instrument(level = "trace", skip(self, res))]
    pub fn get_res_by_res_string(&self, res: ResourceString) -> Option<ResourceIds> {
        self.paths.get(&res).map(|e| e.value().clone())
    }

    #[tracing::instrument(level = "trace", skip(self, resource_id, variant))]
    pub fn get_name_trees(
        &self,
        resource_id: &str,
        variant: ObjectType,
    ) -> Result<Vec<(ResourceString, ResourceIds)>> {
        //FIXME: This is really inefficient, but should work in a first iteration
        let resource_id = trace_err!(DieselUlid::from_str(resource_id))?;
        let (initial_res, _) = trace_err!(self
            .resources
            .get(&resource_id)
            .ok_or_else(|| anyhow!("Resource not found")))?
        .clone();

        match variant {
            ObjectType::Project => {
                trace!(object_type = ?variant);
                Ok(vec![(
                    ResourceString::Project(initial_res.name),
                    ResourceIds::Project(initial_res.id),
                )])
            }
            ObjectType::Collection => {
                trace!(object_type = ?variant);
                let mut res = Vec::new();
                for parent in trace_err!(initial_res
                    .parents
                    .ok_or_else(|| anyhow!("Collection has no parents")))?
                {
                    match parent {
                        TypedRelation::Project(parent_id) => {
                            trace!(parent_1 = ?parent);
                            let parent_full = trace_err!(self
                                .resources
                                .get(&parent_id)
                                .ok_or_else(|| anyhow!("Parent for collection not found")))?
                            .0
                            .clone();
                            res.push((
                                ResourceString::Collection(
                                    parent_full.name.to_string(),
                                    initial_res.name.clone(),
                                ),
                                ResourceIds::Collection(parent_id, initial_res.id),
                            ))
                        }
                        _ => {
                            error!(?parent, "Invalid parent for collection");
                            return Err(anyhow!(
                                "Collections cant have parents other than projects"
                            ));
                        }
                    }
                }
                Ok(res)
            }
            ObjectType::Dataset => {
                trace!(object_type = ?variant);
                let mut res = Vec::new();
                for parent in trace_err!(initial_res
                    .parents
                    .ok_or_else(|| anyhow!("No parents found for dataset")))?
                {
                    match parent {
                        TypedRelation::Project(parent_id) => {
                            trace!(parent_1 = ?parent);
                            let parent_full = self
                                .resources
                                .get(&parent_id)
                                .ok_or_else(|| anyhow!("Parent for dataset not found"))?
                                .0
                                .clone();
                            res.push((
                                ResourceString::Dataset(
                                    parent_full.name.to_string(),
                                    None,
                                    initial_res.name.clone(),
                                ),
                                ResourceIds::Dataset(parent_id, None, initial_res.id),
                            ))
                        }
                        TypedRelation::Collection(parent_id) => {
                            trace!(parent_1 = ?parent);
                            let parent_full = trace_err!(self
                                .resources
                                .get(&parent_id)
                                .ok_or_else(|| anyhow!("No parent found")))?
                            .0
                            .clone();
                            for grand_parent in trace_err!(parent_full
                                .parents
                                .ok_or_else(|| anyhow!("No parent found")))?
                            {
                                match grand_parent {
                                    TypedRelation::Project(grand_parent_id) => {
                                        trace!(parent_2 = ?grand_parent);
                                        let grand_parent_full = trace_err!(self
                                            .resources
                                            .get(&grand_parent_id)
                                            .ok_or_else(|| {
                                                anyhow!("Parent for collection not found")
                                            }))?
                                        .0
                                        .clone();
                                        res.push((
                                            ResourceString::Dataset(
                                                grand_parent_full.name.to_string(),
                                                Some(parent_full.name.to_string()),
                                                initial_res.name.clone(),
                                            ),
                                            ResourceIds::Dataset(
                                                grand_parent_id,
                                                Some(parent_id),
                                                initial_res.id,
                                            ),
                                        ))
                                    }
                                    _ => {
                                        error!(?grand_parent, "Invalid parent for collection");
                                        return Err(anyhow!(
                                            "Collections cant have parents other than projects"
                                        ));
                                    }
                                }
                            }
                        }
                        _ => {
                            error!(?parent, "Invalid parent for dataset");
                            return Err(anyhow!(
                                "Datasets cannot have parents other than projects and collections"
                            ));
                        }
                    }
                }
                Ok(res)
            }
            ObjectType::Object => {
                trace!(object_type = ?variant);
                let mut res = Vec::new();
                for parent in trace_err!(initial_res
                    .parents
                    .ok_or_else(|| anyhow!("No parents found for object")))?
                {
                    match parent {
                        TypedRelation::Project(parent_id) => {
                            trace!(parent_1 = ?parent);
                            let full_parent = trace_err!(self
                                .resources
                                .get(&parent_id)
                                .ok_or_else(|| anyhow!("Parent not found")))?
                            .0
                            .clone();
                            res.push((
                                ResourceString::Object(
                                    full_parent.name.to_string(),
                                    None,
                                    None,
                                    initial_res.name.clone(),
                                ),
                                ResourceIds::Object(parent_id, None, None, initial_res.id),
                            ))
                        }
                        TypedRelation::Collection(parent_id) => {
                            trace!(parent_1 = ?parent);
                            let parent_full = trace_err!(self
                                .resources
                                .get(&parent_id)
                                .ok_or_else(|| anyhow!("No parent found")))?
                            .0
                            .clone();
                            for grand_parent in trace_err!(parent_full
                                .parents
                                .ok_or_else(|| anyhow!("No parent found")))?
                            {
                                match grand_parent {
                                    TypedRelation::Project(grand_parent_id) => {
                                        trace!(parent_2 = ?grand_parent);
                                        let grand_parent_full = trace_err!(self
                                            .resources
                                            .get(&grand_parent_id)
                                            .ok_or_else(|| {
                                                anyhow!("Parent for collection not found")
                                            }))?
                                        .0
                                        .clone();
                                        res.push((
                                            ResourceString::Object(
                                                grand_parent_full.name.to_string(),
                                                Some(parent_full.name.to_string()),
                                                None,
                                                initial_res.name.clone(),
                                            ),
                                            ResourceIds::Object(
                                                grand_parent_id,
                                                Some(parent_id),
                                                None,
                                                initial_res.id,
                                            ),
                                        ))
                                    }
                                    _ => {
                                        error!(?grand_parent, "Invalid parent for collection");
                                        return Err(anyhow!(
                                            "Collections cant have parents other than projects"
                                        ));
                                    }
                                }
                            }
                        }
                        TypedRelation::Dataset(parent_id) => {
                            trace!(parent_1 = ?parent);
                            let parent_full = trace_err!(self
                                .resources
                                .get(&parent_id)
                                .ok_or_else(|| anyhow!("No parent found")))?
                            .0
                            .clone();
                            for grand_parent in trace_err!(parent_full
                                .parents
                                .ok_or_else(|| anyhow!("Parent not found")))?
                            {
                                match grand_parent {
                                    TypedRelation::Project(project_parent_id) => {
                                        trace!(parent_2 = ?grand_parent);
                                        let project_parent_full = trace_err!(self
                                            .resources
                                            .get(&project_parent_id)
                                            .ok_or_else(|| anyhow!(
                                                "Parent for dataset not found"
                                            )))?
                                        .0
                                        .clone();
                                        res.push((
                                            ResourceString::Object(
                                                project_parent_full.name.to_string(),
                                                None,
                                                Some(parent_full.name.to_string()),
                                                initial_res.name.clone(),
                                            ),
                                            ResourceIds::Object(
                                                project_parent_id,
                                                None,
                                                Some(parent_id),
                                                initial_res.id,
                                            ),
                                        ))
                                    }
                                    TypedRelation::Collection(collection_parent_id) => {
                                        trace!(parent_2 = ?grand_parent);
                                        let collection_parent_full = trace_err!(self
                                            .resources
                                            .get(&collection_parent_id)
                                            .ok_or_else(|| anyhow!(
                                                "Parent for dataset not found"
                                            )))?
                                        .0
                                        .clone();
                                        for project_parent in
                                            trace_err!(collection_parent_full.parents.ok_or_else(
                                                || { anyhow!("No parents found for collection") }
                                            ))?
                                        {
                                            match project_parent {
                                                TypedRelation::Project(project_parent_id) => {
                                                    trace!(parent_3 = ?project_parent);
                                                    let project_parent_full = trace_err!(self
                                                        .resources
                                                        .get(&project_parent_id)
                                                        .ok_or_else(|| anyhow!(
                                                            "Parent for dataset not found"
                                                        )))?
                                                    .0
                                                    .clone();
                                                    res.push((
                                                        ResourceString::Object(
                                                            project_parent_full.name.to_string(),
                                                            Some(
                                                                collection_parent_full
                                                                    .name
                                                                    .to_string(),
                                                            ),
                                                            Some(parent_full.name.to_string()),
                                                            initial_res.name.clone(),
                                                        ),
                                                        ResourceIds::Object(
                                                            project_parent_id,
                                                            Some(collection_parent_id),
                                                            Some(parent_id),
                                                            initial_res.id,
                                                        ),
                                                    ))
                                                }
                                                _ => {
                                                    error!(
                                                        ?project_parent,
                                                        "Invalid parent for collection"
                                                    );
                                                    return Err(anyhow!("Collections cannot have parents other than projects"));
                                                }
                                            }
                                        }
                                    }
                                    _ => {
                                        error!(?grand_parent, "Invalid parent for dataset");
                                        return Err(anyhow!(
                                            "Datasets can only have collection or project children"
                                        ));
                                    }
                                }
                            }
                        }
                        _ => {
                            error!(?parent, "Invalid parent for object");
                            return Err(anyhow!("Objects cannot have object parents"));
                        }
                    }
                }
                trace!(?res);
                Ok(res)
            }
            ObjectType::Bundle => {
                error!(?variant, "Bundles do not have paths / trees");
                Err(anyhow!("Bundles do not have paths / trees"))
            }
        }
    }

    #[tracing::instrument(level = "trace", skip(self))]
    pub fn get_pubkey(&self, kid: i32) -> Result<(PubKey, DecodingKey)> {
        Ok(trace_err!(self
            .pubkeys
            .get(&kid)
            .ok_or_else(|| anyhow!("Pubkey not found")))?
        .clone())
    }

    #[tracing::instrument(level = "trace", skip(self))]
    pub async fn upsert_user(self: Arc<Cache>, user: GrpcUser) -> Result<()> {
<<<<<<< HEAD
        let user_id = trace_err!(DieselUlid::from_str(&user.id))?;

        tokio::spawn(
            async move {
                for (key, perm) in user.extract_access_key_permissions()?.into_iter() {
                    loop {
                        if let Some(e) = self.users.try_entry(key.to_string()) {
                            let user = {
                                let mut mut_entry = trace_err!(e.or_try_insert_with(|| {
                                    Ok::<_, anyhow::Error>(User {
                                        access_key: key.to_string(),
                                        user_id,
                                        secret: "".to_string(),
                                        permissions: HashMap::default(),
                                    })
                                }))?;
                                mut_entry.value_mut().permissions = perm.clone();

                                mut_entry.clone()
                            };
                            if let Some(persistence) = self.persistence.read().await.as_ref() {
                                user.upsert(&persistence.get_client().await?).await?;
                            }
                            break;
=======
        let user_id = DieselUlid::from_str(&user.id)?;

        tokio::spawn(async move {
            for (key, perm) in user.extract_access_key_permissions()?.into_iter() {
                loop {
                    if let Some(e) = self.users.try_entry(key.to_string()) {
                        let user = {
                            let mut mut_entry = e.or_try_insert_with(|| {
                                Ok::<_, anyhow::Error>(User {
                                    access_key: key.to_string(),
                                    user_id,
                                    secret: "".to_string(),
                                    permissions: HashMap::default(),
                                })
                            })?;
                            mut_entry.value_mut().permissions = perm.clone();

                            mut_entry.clone()
                        };

                        if let Some(persistence) = self.persistence.read().await.as_ref() {
                            user.upsert(&persistence.get_client().await?).await?;
>>>>>>> a5e27772
                        }
                    }
                }
                Ok::<(), anyhow::Error>(())
            }
            .instrument(info_span!("upsert_user")),
        )
        .await??;
        Ok(())
    }

    #[tracing::instrument(level = "trace", skip(self))]
    pub async fn add_permission_to_access_key(
        &self,
        access_key: &str,
        permission: (DieselUlid, DbPermissionLevel),
    ) -> Result<()> {
        if let Some(mut user) = self.users.get_mut(access_key) {
            user.value_mut()
                .permissions
                .insert(permission.0, permission.1);

            if let Some(persistence) = self.persistence.read().await.as_ref() {
                user.value()
                    .upsert(&persistence.get_client().await?)
                    .await?;
            }

            Ok(())
        } else {
            error!("user not found");
            Err(anyhow!("User not found"))
        }
    }

    #[tracing::instrument(level = "trace", skip(self))]
    pub async fn _remove_permission_from_access_key(
        &self,
        access_key: &str,
        permission: &DieselUlid,
    ) -> Result<()> {
        if let Some(mut user) = self.users.get_mut(access_key) {
            user.value_mut().permissions.remove(permission);

            if let Some(persistence) = self.persistence.read().await.as_ref() {
                user.value()
                    .upsert(&persistence.get_client().await?)
                    .await?;
            }

            Ok(())
        } else {
            error!("user not found");
            Err(anyhow!("User not found"))
        }
    }

    #[tracing::instrument(level = "trace", skip(self))]
    pub async fn remove_user(&self, user_id: DieselUlid) -> Result<()> {
        let keys = self
            .users
            .iter()
            .filter_map(|k| {
                if k.value().user_id == user_id {
                    Some(k.key().clone())
                } else {
                    None
                }
            })
            .collect::<Vec<_>>();

        trace!("gathered user keys");

        for key in keys {
            let user = self.users.remove(&key);
            if let Some(persistence) = self.persistence.read().await.as_ref() {
                if let Some((_, user)) = user {
                    User::delete(&user.user_id.to_string(), &persistence.get_client().await?)
                        .await?;
                }
            }
        }
        Ok(())
    }

    #[tracing::instrument(level = "trace", skip(self, object, location))]
    pub async fn upsert_object(
        &self,
        object: Object,
        location: Option<ObjectLocation>,
    ) -> Result<()> {
        trace!(object_id = ?object.id, with_location = location.is_some());
        if let Some(persistence) = self.persistence.read().await.as_ref() {
            object.upsert(&persistence.get_client().await?).await?;

            if let Some(l) = &location {
                l.upsert(&persistence.get_client().await?).await?;
            }
        }
        let object_id = object.id;
        let obj_type = object.object_type.clone();

        let location = if let Some(o) = self.resources.get(&object.id) {
            if location.is_none() {
                o.value().1.clone()
            } else {
                location
            }
        } else {
            location
        };

        self.resources.insert(object.id, (object.clone(), location));
        self.paths.retain(|_, v| v != &object_id);

        if object.object_type != ObjectType::Bundle {
            let tree = self.get_name_trees(&object_id.to_string(), obj_type)?;
            for (e, v) in tree {
                self.paths.insert(e, v);
            }
        }
        Ok(())
    }

    #[tracing::instrument(level = "trace", skip(self))]
    pub async fn delete_object(&self, id: DieselUlid) -> Result<()> {
        if let Some(persistence) = self.persistence.read().await.as_ref() {
            Object::delete(&id, &persistence.get_client().await?).await?;
            ObjectLocation::delete(&id, &persistence.get_client().await?).await?;
        }

        self.resources.remove(&id);
        self.paths.retain(|_, v| v != &id);
        Ok(())
    }

    #[tracing::instrument(level = "trace", skip(self))]
    pub fn get_user_by_key(&self, access_key: &str) -> Option<User> {
        let result = self.users.get(access_key).map(|e| e.value().clone());
        trace!(?result);
        result
    }

    #[tracing::instrument(level = "trace", skip(self))]
    pub fn get_resource_ids_from_id(
        &self,
        id: DieselUlid,
    ) -> Result<(Vec<ResourceIds>, TypedRelation)> {
        let mut result = Vec::new();
        let rel;

        if let Some(resource) = self.resources.get(&id) {
            let (object, _) = resource.value();

            match object.object_type {
                ObjectType::Bundle => {
                    error!("Bundles are not allowed in this context");
                    bail!("Bundles are not allowed in this context")
                }
                ObjectType::Project => {
                    rel = TypedRelation::Project(object.id);
                    result.push(ResourceIds::Project(object.id))
                }
                ObjectType::Collection => {
                    rel = TypedRelation::Collection(object.id);
                    for parent in trace_err!(object
                        .parents
                        .as_ref()
                        .ok_or_else(|| anyhow!("Invalid collection, missing parent")))?
                    {
                        match parent {
                            TypedRelation::Project(parent_id) => {
                                result.push(ResourceIds::Collection(*parent_id, object.id))
                            }
                            _ => {
                                error!("Invalid collection, parent is not a project");
                                bail!("Invalid collection, parent is not a project")
                            }
                        }
                    }
                }
                ObjectType::Dataset => {
                    rel = TypedRelation::Dataset(object.id);
                    for parent in trace_err!(object
                        .parents
                        .as_ref()
                        .ok_or_else(|| anyhow!("Invalid dataset, missing parent")))?
                    {
                        match parent {
                            TypedRelation::Project(parent_id) => {
                                result.push(ResourceIds::Dataset(*parent_id, None, object.id))
                            }
                            TypedRelation::Collection(parent_id) => {
                                if let Some(resource) = self.resources.get(parent_id) {
                                    let (collection_object, _) = resource.value();

                                    for parent_parent in trace_err!(collection_object
                                        .parents
                                        .as_ref()
                                        .ok_or_else(|| anyhow!("Invalid dataset, missing parent")))?
                                    {
                                        match parent_parent {
                                            TypedRelation::Project(project_id) => {
                                                result.push(ResourceIds::Dataset(
                                                    *project_id,
                                                    Some(*parent_id),
                                                    object.id,
                                                ))
                                            }
                                            _ => {
                                                error!(
                                                    "Invalid dataset, parent is not a collection"
                                                );
                                                bail!("Invalid dataset, parent is not a collection")
                                            }
                                        }
                                    }
                                } else {
                                    error!("Invalid dataset, parent is not a project");
                                    bail!("Invalid dataset, parent is not a project")
                                }
                            }
                            _ => {
                                error!("Invalid dataset, parent is not a project");
                                bail!("Invalid dataset, parent is not a project")
                            }
                        }
                    }
                }
                ObjectType::Object => {
                    rel = TypedRelation::Object(object.id);
                    for parent in trace_err!(object
                        .parents
                        .as_ref()
                        .ok_or_else(|| anyhow!("Invalid dataset, missing parent")))?
                    {
                        match parent {
                            TypedRelation::Project(parent_id) => {
                                result.push(ResourceIds::Object(*parent_id, None, None, object.id))
                            }
                            TypedRelation::Collection(parent_id) => {
                                if let Some(resource) = self.resources.get(parent_id) {
                                    let (collection_object, _) = resource.value();

                                    for parent_parent in trace_err!(collection_object
                                        .parents
                                        .as_ref()
                                        .ok_or_else(|| anyhow!("Invalid dataset, missing parent")))?
                                    {
                                        match parent_parent {
                                            TypedRelation::Project(project_id) => {
                                                result.push(ResourceIds::Object(
                                                    *project_id,
                                                    Some(*parent_id),
                                                    None,
                                                    object.id,
                                                ))
                                            }
                                            _ => {
                                                error!(
                                                    "Invalid dataset, parent is not a collection"
                                                );
                                                bail!("Invalid dataset, parent is not a collection")
                                            }
                                        }
                                    }
                                } else {
                                    error!("Invalid dataset, parent is not a project");
                                    bail!("Invalid dataset, parent is not a project")
                                }
                            }
                            TypedRelation::Dataset(parent_id) => {
                                if let Some(resource) = self.resources.get(parent_id) {
                                    let (dataset_object, _) = resource.value();

                                    for parent_parent in trace_err!(dataset_object
                                        .parents
                                        .as_ref()
                                        .ok_or_else(|| anyhow!("Invalid dataset, missing parent")))?
                                    {
                                        match parent_parent {
                                            TypedRelation::Project(project_id) => {
                                                result.push(ResourceIds::Object(
                                                    *project_id,
                                                    None,
                                                    Some(*parent_id),
                                                    object.id,
                                                ))
                                            }

                                            TypedRelation::Collection(collection_id) => {
                                                if let Some(resource) =
                                                    self.resources.get(collection_id)
                                                {
                                                    let (collection_object, _) = resource.value();

                                                    for parent_parent in
                                                        trace_err!(collection_object
                                                            .parents
                                                            .as_ref()
                                                            .ok_or_else(|| {
                                                                anyhow!(
                                                                "Invalid dataset, missing parent"
                                                            )
                                                            }))?
                                                    {
                                                        match parent_parent {
                                                            TypedRelation::Project(project_id) => {
                                                                result.push(ResourceIds::Object(
                                                                    *project_id,
                                                                    Some(*collection_id),
                                                                    Some(*parent_id),
                                                                    object.id,
                                                                ))
                                                            }
                                                            _ => {
                                                                error!("Invalid dataset, parent is not a collection");
                                                                bail!("Invalid dataset, parent is not a collection")
                                                            }
                                                        }
                                                    }
                                                } else {
                                                    error!(
                                                        "Invalid dataset, parent is not a project"
                                                    );
                                                    bail!("Invalid dataset, parent is not a collection")
                                                }
                                            }
                                            _ => {
                                                error!("Invalid dataset, parent is not a project");
                                                bail!("Invalid dataset, parent is not a collection")
                                            }
                                        }
                                    }
                                } else {
                                    error!("Invalid dataset, parent is not a project");
                                    bail!("Invalid dataset, parent is not a project")
                                }
                            }
                            _ => {
                                error!("Invalid dataset, parent is not a project");
                                bail!("Invalid dataset, parent is not a project")
                            }
                        }
                    }
                }
            }
        } else {
            return Err(anyhow!("Resource not found"));
        }
        trace!(?result, ?rel);
        Ok((result, rel))
    }

    #[tracing::instrument(level = "trace", skip(self))]
    pub fn get_path_levels(
        &self,
        resource_id: DieselUlid,
    ) -> Result<Vec<(String, Option<ObjectLocation>)>> {
        let init = trace_err!(self
            .resources
            .get(&resource_id)
            .ok_or_else(|| anyhow!("Resource not found")))?;

        let mut queue = VecDeque::with_capacity(10_000);

        if init.0.object_type == ObjectType::Bundle {
            for x in trace_err!(init
                .0
                .children
                .as_ref()
                .ok_or_else(|| anyhow!("No children found")))?
            {
                queue.push_back(("".to_string(), x.get_id()));
            }
        } else {
            queue.push_back(("".to_string(), init.0.id));
        };

        let mut finished = Vec::with_capacity(10_000);

        while let Some((mut name, id)) = queue.pop_front() {
            let resource = self
                .resources
                .get(&id)
                .ok_or_else(|| anyhow!("Resource not found"))?;

            if resource.0.object_type == ObjectType::Object {
                name = format!("{}/{}", name, resource.0.name);
                name = name.trim_matches('/').to_string();
                finished.push((name, resource.1.clone()));
            } else if let Some(child) = resource.0.children.as_ref() {
                if child.is_empty() {
                    name = format!("{}/{}", name, resource.0.name);
                    name = name.trim_matches('/').to_string();
                    finished.push((name, resource.1.clone()));
                } else {
                    for x in child {
                        name = name.trim_matches('/').to_string();
                        queue.push_back((format!("{}/{}", name, resource.0.name), x.get_id()));
                    }
                }
            } else {
                name = format!("{}/{}", name, resource.0.name);
                name = name.trim_matches('/').to_string();
                finished.push((name, resource.1.clone()));
            }
        }
        trace!(?finished);
        Ok(finished)
    }
}<|MERGE_RESOLUTION|>--- conflicted
+++ resolved
@@ -15,7 +15,6 @@
 use dashmap::DashMap;
 use diesel_ulid::DieselUlid;
 use jsonwebtoken::DecodingKey;
-use log::debug;
 use rand::{distributions::Alphanumeric, thread_rng, Rng};
 use s3s::auth::SecretKey;
 use std::collections::{HashMap, VecDeque};
@@ -73,9 +72,6 @@
 
         // Set auth handler in cache
         cache.set_auth(auth_handler).await;
-<<<<<<< HEAD
-        debug!("initialize auth handler");
-=======
 
         // Set database conn in cache
         if with_persistence {
@@ -84,7 +80,6 @@
         }
 
         // Fully sync cache (and database if persistent DataProxy)
->>>>>>> a5e27772
         if let Some(url) = notifications_url {
             let notication_handler: Arc<GrpcQueryHandler> = Arc::new(trace_err!(
                 GrpcQueryHandler::new(url, cache.clone(), self_id.to_string()).await
@@ -106,15 +101,6 @@
             debug!("initialized notification handler");
         };
 
-<<<<<<< HEAD
-        if with_persistence {
-            let persistence = Database::new().await?;
-            cache.set_persistence(persistence).await?;
-            debug!("initialized persistence");
-        }
-
-=======
->>>>>>> a5e27772
         Ok(cache)
     }
 
@@ -630,7 +616,6 @@
 
     #[tracing::instrument(level = "trace", skip(self))]
     pub async fn upsert_user(self: Arc<Cache>, user: GrpcUser) -> Result<()> {
-<<<<<<< HEAD
         let user_id = trace_err!(DieselUlid::from_str(&user.id))?;
 
         tokio::spawn(
@@ -655,30 +640,6 @@
                                 user.upsert(&persistence.get_client().await?).await?;
                             }
                             break;
-=======
-        let user_id = DieselUlid::from_str(&user.id)?;
-
-        tokio::spawn(async move {
-            for (key, perm) in user.extract_access_key_permissions()?.into_iter() {
-                loop {
-                    if let Some(e) = self.users.try_entry(key.to_string()) {
-                        let user = {
-                            let mut mut_entry = e.or_try_insert_with(|| {
-                                Ok::<_, anyhow::Error>(User {
-                                    access_key: key.to_string(),
-                                    user_id,
-                                    secret: "".to_string(),
-                                    permissions: HashMap::default(),
-                                })
-                            })?;
-                            mut_entry.value_mut().permissions = perm.clone();
-
-                            mut_entry.clone()
-                        };
-
-                        if let Some(persistence) = self.persistence.read().await.as_ref() {
-                            user.upsert(&persistence.get_client().await?).await?;
->>>>>>> a5e27772
                         }
                     }
                 }
