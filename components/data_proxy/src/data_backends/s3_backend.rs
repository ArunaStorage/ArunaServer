--- conflicted
+++ resolved
@@ -246,7 +246,6 @@
         ex_bucket: Option<String>,
         temp: bool,
     ) -> Result<ObjectLocation> {
-        let id = obj.id;
         let key: String = thread_rng()
             .sample_iter(&Alphanumeric)
             .take(30)
@@ -258,11 +257,7 @@
         let encryption_key: String = Alphanumeric.sample_string(&mut rand::thread_rng(), 32);
 
         Ok(ObjectLocation {
-<<<<<<< HEAD
-            id,
-=======
             id: obj.id,
->>>>>>> e8bf9052
             bucket: match ex_bucket {
                 Some(bucket) => bucket,
                 None => self.get_random_bucket().to_ascii_lowercase(),
