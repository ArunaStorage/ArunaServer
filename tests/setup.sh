#!/bin/bash
#apt-get update
#apt-get install --yes --no-install-recommends postgresql-client 

Runtime="${ARUNA_RUNTIME:-docker}"

<<<<<<< HEAD
Network="bridge"
if [ "$Runtime" == "podman" ] ;
then
    Network="podman"
fi

# Start Nats.io container (No cluster port)
podman run -d --name nats-js-server --rm -p 4222:4222 -p 8222:8222 nats:latest --http_port 8222 --js

# Start Meilisearch container
podman run -d --rm -p 7700:7700 -e MEILI_MASTER_KEY='MASTER_KEY' getmeili/meilisearch:latest

=======
>>>>>>> 36550f0a
# Start yugabyte container
$Runtime run -d --name yugabyte -p5433:5433 yugabytedb/yugabyte:latest bin/yugabyted start --daemon=false

until [ "${Runtime} inspect -f {{.State.Running}} yugabyte"=="true" ]; do
    echo "Waiting for container startup ..."
    sleep 1;
done;

# Give the container some time to be available
while ! $Runtime logs yugabyte | grep -q "Data placement constraint successfully verified";
do
    sleep 1
    echo "db initializing..."
done

# Create database
psql "postgres://yugabyte@localhost:5433" -c 'CREATE DATABASE test' 

# Import schema (script has to be called from project root)
psql "postgres://yugabyte@localhost:5433/test" < $(pwd)/src/database/schema.sql<|MERGE_RESOLUTION|>--- conflicted
+++ resolved
@@ -4,7 +4,6 @@
 
 Runtime="${ARUNA_RUNTIME:-docker}"
 
-<<<<<<< HEAD
 Network="bridge"
 if [ "$Runtime" == "podman" ] ;
 then
@@ -17,8 +16,6 @@
 # Start Meilisearch container
 podman run -d --rm -p 7700:7700 -e MEILI_MASTER_KEY='MASTER_KEY' getmeili/meilisearch:latest
 
-=======
->>>>>>> 36550f0a
 # Start yugabyte container
 $Runtime run -d --name yugabyte -p5433:5433 yugabytedb/yugabyte:latest bin/yugabyted start --daemon=false
 
