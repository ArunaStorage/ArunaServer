--- conflicted
+++ resolved
@@ -1,4 +1,4 @@
-<<<<<<< HEAD
+use aruna_server::database::dsls::internal_relation_dsl::InternalRelation;
 use aruna_server::database::dsls::object_dsl::{
     DefinedVariant, ExternalRelation, Hierarchy, KeyValue, KeyValueVariant,
 };
@@ -10,20 +10,11 @@
         object_dsl::{ExternalRelations, KeyValues, Object, ObjectWithRelations},
     },
     enums::ObjectMapping,
-=======
-use aruna_server::database::dsls::internal_relation_dsl::InternalRelation;
-use aruna_server::database::dsls::object_dsl::{KeyValue, KeyValueVariant};
-use aruna_server::database::enums::{DataClass, ObjectStatus, ObjectType};
-use aruna_server::database::{
-    crud::CrudDb,
-    dsls::object_dsl::{KeyValues, Object},
->>>>>>> c3d1380c
 };
 use diesel_ulid::DieselUlid;
 use postgres_types::Json;
 use tokio_postgres::GenericClient;
 
-<<<<<<< HEAD
 mod common;
 
 #[tokio::test]
@@ -137,10 +128,6 @@
         assert!(result.contains(&hierarchy))
     }
 }
-=======
-mod init_db;
-mod utils;
->>>>>>> c3d1380c
 
 #[tokio::test]
 async fn create_object() {
@@ -149,23 +136,15 @@
 
     let obj_id = DieselUlid::generate();
 
-<<<<<<< HEAD
     let user = common::test_utils::new_user(vec![ObjectMapping::PROJECT(obj_id)]);
     user.create(&client).await.unwrap();
 
     let create_object = common::test_utils::new_object(user.id, obj_id, ObjectType::OBJECT);
-=======
-    let user = utils::new_user(vec![obj_id]);
-    user.create(&client).await.unwrap();
-
-    let create_object = utils::new_object(user.id, obj_id, ObjectType::OBJECT);
->>>>>>> c3d1380c
     create_object.create(&client).await.unwrap();
 
     let get_obj = Object::get(obj_id, &client).await.unwrap().unwrap();
     assert_eq!(get_obj, create_object);
 }
-<<<<<<< HEAD
 #[tokio::test]
 async fn get_object_with_relations_test() {
     let db = common::init_db::init_db().await;
@@ -216,8 +195,104 @@
         common::test_utils::new_internal_relation(&create_dataset, &create_object_one);
     let create_relation_four =
         common::test_utils::new_internal_relation(&create_dataset, &create_object_two);
-=======
->>>>>>> c3d1380c
+
+    let creates = vec![
+        create_dataset.clone(),
+        create_object_one.clone(),
+        create_object_two.clone(),
+        create_collection_one.clone(),
+        create_collection_two.clone(),
+    ];
+
+    Object::batch_create(&creates, client).await.unwrap();
+
+    let rels = vec![
+        create_relation_one.clone(),
+        create_relation_two.clone(),
+        create_relation_three.clone(),
+        create_relation_four.clone(),
+    ];
+    InternalRelation::batch_create(&rels, client).await.unwrap();
+
+    let compare_owr = ObjectWithRelations {
+        object: create_dataset,
+        inbound: Json(DashMap::default()),
+        inbound_belongs_to: Json(DashMap::from_iter([
+            (create_relation_one.origin_pid, create_relation_one.clone()),
+            (create_relation_two.origin_pid, create_relation_two.clone()),
+        ])),
+        outbound: Json(DashMap::default()),
+        outbound_belongs_to: Json(DashMap::from_iter([
+            (
+                create_relation_three.target_pid,
+                create_relation_three.clone(),
+            ),
+            (
+                create_relation_four.target_pid,
+                create_relation_four.clone(),
+            ),
+        ])),
+    };
+    let object_with_relations = Object::get_object_with_relations(&dataset_id, client)
+        .await
+        .unwrap();
+    assert_eq!(object_with_relations, compare_owr);
+
+    let objects_with_relations = Object::get_objects_with_relations(&object_vec, client)
+        .await
+        .unwrap();
+
+    assert!(!objects_with_relations.is_empty());
+    let compare_collection_one = ObjectWithRelations {
+        object: create_collection_one,
+        inbound: Json(DashMap::default()),
+        inbound_belongs_to: Json(DashMap::default()),
+        outbound: Json(DashMap::default()),
+        outbound_belongs_to: Json(DashMap::from_iter([(
+            create_relation_one.target_pid,
+            create_relation_one,
+        )])),
+    };
+    let compare_collection_two = ObjectWithRelations {
+        object: create_collection_two,
+        inbound: Json(DashMap::default()),
+        inbound_belongs_to: Json(DashMap::default()),
+        outbound: Json(DashMap::default()),
+        outbound_belongs_to: Json(DashMap::from_iter([(
+            create_relation_two.target_pid,
+            create_relation_two,
+        )])),
+    };
+    let compare_object_one = ObjectWithRelations {
+        object: create_object_one,
+        inbound: Json(DashMap::default()),
+        inbound_belongs_to: Json(DashMap::from_iter([(
+            create_relation_three.origin_pid,
+            create_relation_three,
+        )])),
+        outbound: Json(DashMap::default()),
+        outbound_belongs_to: Json(DashMap::default()),
+    };
+    let compare_object_two = ObjectWithRelations {
+        object: create_object_two,
+        inbound: Json(DashMap::default()),
+        inbound_belongs_to: Json(DashMap::from_iter([(
+            create_relation_four.origin_pid,
+            create_relation_four,
+        )])),
+        outbound: Json(DashMap::default()),
+        outbound_belongs_to: Json(DashMap::default()),
+    };
+    let compare_owrs = vec![
+        compare_collection_one,
+        compare_collection_two,
+        compare_owr,
+        compare_object_one,
+        compare_object_two,
+    ];
+    assert!(objects_with_relations
+        .iter()
+        .all(|o| compare_owrs.contains(o)));
 
 #[tokio::test]
 async fn test_keyvals() {
@@ -226,17 +301,10 @@
 
     let obj_id = DieselUlid::generate();
 
-<<<<<<< HEAD
     let user = common::test_utils::new_user(vec![ObjectMapping::PROJECT(obj_id)]);
     user.create(&client).await.unwrap();
 
     let create_object = common::test_utils::new_object(user.id, obj_id, ObjectType::OBJECT);
-=======
-    let user = utils::new_user(vec![obj_id]);
-    user.create(&client).await.unwrap();
-
-    let create_object = utils::new_object(user.id, obj_id, ObjectType::OBJECT);
->>>>>>> c3d1380c
     create_object.create(&client).await.unwrap();
 
     let kv = KeyValue {
@@ -291,7 +359,6 @@
     };
     assert_eq!(object, comp_obj);
 }
-<<<<<<< HEAD
 #[tokio::test]
 async fn test_external_relations() {
     let db = common::init_db::init_db().await;
@@ -361,8 +428,6 @@
     )));
     assert_eq!(compare_obj, rm);
 }
-=======
->>>>>>> c3d1380c
 
 #[tokio::test]
 async fn test_updates() {
@@ -377,7 +442,6 @@
     let col_id = DieselUlid::generate();
     let proj_id = DieselUlid::generate();
 
-<<<<<<< HEAD
     let user = common::test_utils::new_user(vec![ObjectMapping::PROJECT(obj_id)]);
     user.create(client).await.unwrap();
 
@@ -386,15 +450,6 @@
     let mut create_collection =
         common::test_utils::new_object(user.id, col_id, ObjectType::COLLECTION);
     let mut create_project = common::test_utils::new_object(user.id, proj_id, ObjectType::PROJECT);
-=======
-    let user = utils::new_user(vec![obj_id]);
-    user.create(client).await.unwrap();
-
-    let mut create_object = utils::new_object(user.id, obj_id, ObjectType::OBJECT);
-    let mut create_dataset = utils::new_object(user.id, dat_id, ObjectType::DATASET);
-    let mut create_collection = utils::new_object(user.id, col_id, ObjectType::COLLECTION);
-    let mut create_project = utils::new_object(user.id, proj_id, ObjectType::PROJECT);
->>>>>>> c3d1380c
     create_object.create(client).await.unwrap();
     create_dataset.create(client).await.unwrap();
     create_collection.create(client).await.unwrap();
@@ -442,45 +497,31 @@
 }
 #[tokio::test]
 async fn test_delete() {
-<<<<<<< HEAD
     let db = common::init_db::init_db().await;
     let mut client = db.get_client().await.unwrap();
     let transaction = client.transaction().await.unwrap();
 
     let client = transaction.client();
-=======
-    let db = init_db::init_db().await;
-    let client = db.get_client().await.unwrap();
-    let client = client.client();
->>>>>>> c3d1380c
 
     let mut obj_ids = Vec::new();
     for _ in 1..5 {
         obj_ids.push(DieselUlid::generate());
     }
-<<<<<<< HEAD
     let user = common::test_utils::new_user(
         obj_ids
             .iter()
             .map(|id| ObjectMapping::OBJECT(*id))
             .collect::<Vec<_>>(),
     );
-=======
-    let user = utils::new_user(obj_ids.clone());
->>>>>>> c3d1380c
     user.create(client).await.unwrap();
 
     let mut objects = Vec::new();
     for id in &obj_ids {
-<<<<<<< HEAD
         objects.push(common::test_utils::new_object(
             user.id,
             *id,
             ObjectType::OBJECT,
         ));
-=======
-        objects.push(utils::new_object(user.id, *id, ObjectType::OBJECT));
->>>>>>> c3d1380c
     }
     Object::batch_create(&objects, client).await.unwrap();
     let objects = Object::get_objects(&obj_ids, client).await.unwrap();
@@ -492,8 +533,6 @@
     for o in deleted {
         assert_eq!(o.object_status, ObjectStatus::DELETED);
     }
-<<<<<<< HEAD
-=======
 }
 #[tokio::test]
 async fn archive_test() {
@@ -551,5 +590,4 @@
     for o in archived_objects {
         assert!(!o.object.dynamic);
     }
->>>>>>> c3d1380c
 }