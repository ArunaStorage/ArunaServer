--- conflicted
+++ resolved
@@ -1,6 +1,4 @@
-use crate::common::init::{
-    init_database_handler_middlelayer, init_permission_handler, init_token_handler,
-};
+use crate::common::init::init_database_handler_middlelayer;
 use crate::common::test_utils;
 use aruna_rust_api::api::storage::models::v2::{Hash, KeyValue as APIKeyValue};
 use aruna_rust_api::api::storage::services::v2::{
@@ -516,13 +514,8 @@
         hashes: vec![],
         parent: None,
         force_revision: true,
-<<<<<<< HEAD
-        metadata_license_tag: Some("All_Rights_Reserved".to_string()),
-        data_license_tag: Some("All_Rights_Reserved".to_string()),
-=======
-        metadata_license_tag: ALL_RIGHTS_RESERVED.to_string(),
-        data_license_tag: ALL_RIGHTS_RESERVED.to_string(),
->>>>>>> 25d6e519
+        metadata_license_tag: Some(ALL_RIGHTS_RESERVED.to_string()),
+        data_license_tag: Some(ALL_RIGHTS_RESERVED.to_string()),
     };
     let (license_updated, is_new) = db_handler
         .update_grpc_object(license_update.clone(), user.id, false)
